--- conflicted
+++ resolved
@@ -2,12 +2,7 @@
 
 import powerlaw
 
-<<<<<<< HEAD
-# Uncomment the line below to run the giant component experiment
-# from src.experiment import run_giant_component_experiment
-=======
 from src.experiment import run_all_experiments, run_giant_component_experiment
->>>>>>> d79b0eb8
 from src.grid import Grid
 from src.simulation import (
     Simulation_1D,
@@ -57,7 +52,7 @@
             None,
             max_iter=1000,
             rotary_method=FIXED_DESTINATION,
-            grid_size=10,
+            grid_size=100,
             road_length=8,
             road_max_speed=2,
             car_count=3200,
@@ -90,16 +85,10 @@
     """
     run_2D_UI_simulation()
     # run_1D_simulation()
-<<<<<<< HEAD
-
-    # Uncomment import statement at the top to run the giant component experiment
-    # run_giant_component_experiment()
 
     # run_2D_NoUI_powerlaw()
-    run_2D_NoUI_simulation()
-    # run_all_experiments()
-=======
+    # run_2D_NoUI_simulation()
+
     # run_2D_NoUI_powerlaw()
-    # run_2D_NoUI_simulation()
-    # run_all_experiments_main
->>>>>>> d79b0eb8
+
+    # run_all_experiments_main()