import tkinter as tk

from src.simulation import SimulationUI

if __name__ == "__main__":
    show_ui = True  # Set to False to run without UI
    root = tk.Tk() if show_ui else None
    ui = SimulationUI(root, show_ui=show_ui, colour_blind=True)

    if not show_ui:
        grid_states = ui.run_simulation_without_ui(
<<<<<<< HEAD
            steps=50,
            grid_size=52,
=======
            steps=5,
            grid_size=30,
>>>>>>> 1d7c18fe
            blocks_size=10,
            lane_width=2,
            car_count=10,
        )
        # for grid in grid_states:
        #     print("--------------------")
        #     print(grid)
    else:
        root.mainloop()<|MERGE_RESOLUTION|>--- conflicted
+++ resolved
@@ -9,13 +9,8 @@
 
     if not show_ui:
         grid_states = ui.run_simulation_without_ui(
-<<<<<<< HEAD
-            steps=50,
-            grid_size=52,
-=======
             steps=5,
             grid_size=30,
->>>>>>> 1d7c18fe
             blocks_size=10,
             lane_width=2,
             car_count=10,
