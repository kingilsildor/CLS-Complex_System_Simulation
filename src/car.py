--- conflicted
+++ resolved
@@ -57,11 +57,7 @@
         """
         Create a larger car by adding more body cells to the car.
         """
-<<<<<<< HEAD
-        body_positions = np.zeros((self.car_body_size, 2), dtype=int)
-=======
         self.body_positions = np.zeros((self.car_body_size, 2), dtype=int)
->>>>>>> 9d546f0f
         x, y = self.head_position
 
         # Fill in the body positions based on the road cell and direction
@@ -75,13 +71,6 @@
                 self.body_positions[i] = (x, y)
         elif self.road_type == HORIZONTAL_ROAD_VALUE_LEFT:
             for i in range(self.car_body_size):
-<<<<<<< HEAD
-                x, y = self.loop_boundary(x, y - i - 1)
-                body_positions[i] = (x, y)
-        elif self.road_type == HORIZONTAL_ROAD_VALUE_RIGHT:
-            for i in range(self.car_body_size):
-=======
->>>>>>> 9d546f0f
                 x, y = self.loop_boundary(x, y + i + 1)
                 self.body_positions[i] = (x, y)
         elif self.road_type == HORIZONTAL_ROAD_VALUE_RIGHT:
@@ -181,7 +170,6 @@
 
             new_pos = self.loop_boundary(*new_pos)
 
-<<<<<<< HEAD
             if (
                 self.grid.grid[new_pos] not in INTERSECTION_CELLS
                 and self.grid.grid[new_pos] not in ROAD_CELLS
@@ -192,17 +180,18 @@
 
             assert car_type in [CAR_HEAD, CAR_BODY]
             self.grid.grid[new_pos] = car_type
-=======
-            if self.grid.grid[new_pos] in ROAD_CELLS:
-                assert car_type in [CAR_HEAD, CAR_BODY]
-                self.grid.grid[new_pos] = car_type
->>>>>>> 9d546f0f
             return new_pos
 
         def _move_body():
             """
             Move the car body cells based on the new head position.
             """
+            if self.car_body_size == 0:
+                return
+
+            for i in range(self.car_body_size):
+                x, y = self.body_positions[i]
+                self.body_positions[i] = _move_straight(x, y, CAR_BODY)
             if self.car_body_size == 0:
                 return
 
@@ -247,7 +236,6 @@
             x, y = self.loop_boundary(x, y + 1)
 
         blocked = self.grid.grid[x, y] in [CAR_HEAD, CAR_BODY]
-<<<<<<< HEAD
         assert isinstance(blocked, bool)
         return blocked
 
@@ -336,9 +324,6 @@
                 return next_position
 
         return (None, None)  # Position not found in rotary
-=======
-        return blocked
->>>>>>> 9d546f0f
 
     def set_road_type(self, road_type: int):
         """
