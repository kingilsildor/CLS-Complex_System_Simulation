import numpy as np

from src.grid import Grid
from src.utils import (
    CAR_BODY,
    CAR_HEAD,
    EXIT_ROTARY,
    HORIZONTAL_ROAD_VALUE_LEFT,
    HORIZONTAL_ROAD_VALUE_RIGHT,
    INTERSECTION_CELLS,
    ROAD_CELLS,
    STAY_ON_ROTARY,
    VERTICAL_ROAD_VALUE_LEFT,
    VERTICAL_ROAD_VALUE_RIGHT,
)


class Car:
<<<<<<< HEAD
    def __init__(self, grid: Grid, position: tuple, car_size: int = 1):
        assert isinstance(grid, Grid)
=======
    """
    Represents a car in the city grid, with a given position and direction.

    The car can move within the grid, enter and exit rotaries, and follow road rules.
    """

    def __init__(self, grid: Grid, position: tuple, road_type: int, car_size: int = 1):
        """
        Initialize the car with a given grid, position, and direction.

        Params:
        -------
        - grid: The grid in which the car is located.
        - position (tuple): The starting position of the car on the grid (x, y).
        """

>>>>>>> 64e653ea
        self.grid = grid

        # Setup movement
        assert len(position) == 2 and all(isinstance(p, int) for p in position)
        road_type = self.grid.grid[position]
        if road_type not in ROAD_CELLS and road_type not in INTERSECTION_CELLS:
            raise ValueError(f"Invalid road type {road_type} for the car.")
        self.road_type = road_type
        self.grid.grid[position] = CAR_HEAD
        self.on_rotary = True if road_type in INTERSECTION_CELLS else False

<<<<<<< HEAD
=======
        if not isinstance(position, tuple) or len(position) != 2:
            raise ValueError(f"\033[91mInvalid position {position} for the car.\033[0m")
        if not all(isinstance(i, int) for i in position):
            raise ValueError(
                f"\033[91mPosition coordinates {position} must be integers.\033[0m"
            )

        x, y = position
        if self.grid.grid[x, y] not in ROAD_CELLS:
            raise ValueError(
                f"\033[91mInvalid starting position {position} for the car.\033[0m"
            )
        elif self.grid.grid[x, y] in [CAR_HEAD, CAR_BODY]:
            raise ValueError(
                f"\033[91mPosition {position} is already occupied by another car.\033[0m"
            )
        else:
            self.grid.grid[x, y] = CAR_HEAD
>>>>>>> 64e653ea
        self.head_position = position
        self.flag = STAY_ON_ROTARY

        # Setup car size
        self.car_body_size = car_size - 1
        if self.car_body_size < 0:
            raise ValueError("Car size must be greater than 0.")
        if self.car_body_size >= 0:
            self.create_larger_car()

    def create_larger_car(self):
        pass

    def get_boundary_pos(self, x: int, y: int) -> tuple:
        """
        Get the boundary position of the grid.
        Return the position on the other side of the grid.

        Parameters:
        -----------
        - x (int): The x position of the car.
        - y (int): The y position of the car.

        Returns:
        --------
        - x (int): The new x position of the car.
        - y (int): The new y position of the car.
        """
        grid_boundary = self.grid.size

        x = x % grid_boundary
        y = y % grid_boundary

        assert 0 <= x < grid_boundary
        assert 0 <= y < grid_boundary
        return x, y

    def return_infront(self, possible_pos: tuple) -> int:
        """
        Return the cell in front of the car.

        Parameters:
        -----------
        - possible_pos (tuple): The possible position of the car.

        Returns:
        --------
        - possible_cell (int): The cell value of the cell in front of the car.
        """
        possible_cell = self.grid.grid[possible_pos]
        assert isinstance(possible_cell, np.int64)
        return possible_cell

    def return_diagonal(self, possible_pos: tuple) -> int:
        """
        Return the diagonal cell of the car.

        Parameters:
        -----------
        - possible_pos (tuple): The possible position of the car.

        Returns:
        --------
        - possible_cell (int): The cell value of the diagonal cell.
        """

        infront_x, infront_y = possible_pos

        # Get the diagonal cell
        if self.road_type == VERTICAL_ROAD_VALUE_RIGHT:
            possible_pos = self.get_boundary_pos(infront_x, infront_y + 1)
        elif self.road_type == VERTICAL_ROAD_VALUE_LEFT:
            possible_pos = self.get_boundary_pos(infront_x, infront_y - 1)
        elif self.road_type == HORIZONTAL_ROAD_VALUE_RIGHT:
            possible_pos = self.get_boundary_pos(infront_x + 1, infront_y)
        elif self.road_type == HORIZONTAL_ROAD_VALUE_LEFT:
            possible_pos = self.get_boundary_pos(infront_x - 1, infront_y)

        possible_cell = self.grid.grid[possible_pos]
        assert isinstance(possible_cell, np.int64)
        return possible_cell

    def move(self):
        """
<<<<<<< HEAD
        Move the car to the next cell controller function.
        """
        # TODO write the other move functions as a subfunction of this

        if self.on_rotary and self.flag == EXIT_ROTARY:
            self.exit_rotary()
        elif self.on_rotary:
            self.move_rotary()
        elif not self.on_rotary:
            self.move_straight()

        if np.random.uniform() < 0.2:
            self.set_car_rotary_flag(EXIT_ROTARY)
=======
        Move the car forward based on its current position and direction.
        """

        def _move_intersection():
            """
            Move the car within an intersection based on its current position and direction.
            """
            # For now make 3 steps to skip the intersection
            x, y = self.head_position

            # choose either straight, left or right
            direction = np.random.choice(["straight"])

            if direction == "straight":
                # Move three cells straight ahead
                if self.road_type == VERTICAL_ROAD_VALUE_RIGHT:
                    new_pos = (x - 3, y)
                elif self.road_type == VERTICAL_ROAD_VALUE_LEFT:
                    new_pos = (x + 3, y)
                elif self.road_type == HORIZONTAL_ROAD_VALUE_LEFT:
                    new_pos = (x, y - 3)
                elif self.road_type == HORIZONTAL_ROAD_VALUE_RIGHT:
                    new_pos = (x, y + 3)

            elif direction == "left":
                # Move one straight, then one left
                if self.road_type == VERTICAL_ROAD_VALUE_RIGHT:
                    new_pos = (x - 1, y + 1)
                    self.road_type = HORIZONTAL_ROAD_VALUE_RIGHT
                elif self.road_type == VERTICAL_ROAD_VALUE_LEFT:
                    new_pos = (x + 1, y - 1)
                    self.road_type = HORIZONTAL_ROAD_VALUE_LEFT
                elif self.road_type == HORIZONTAL_ROAD_VALUE_LEFT:
                    new_pos = (x - 1, y - 1)
                    self.road_type = VERTICAL_ROAD_VALUE_RIGHT
                elif self.road_type == HORIZONTAL_ROAD_VALUE_RIGHT:
                    new_pos = (x + 1, y + 1)
                    self.road_type = VERTICAL_ROAD_VALUE_LEFT

            elif direction == "right":
                # Move two straight, then two right
                if self.road_type == VERTICAL_ROAD_VALUE_RIGHT:  # Moving upward
                    new_pos = (x - 2, y - 2)  # Two up, two right
                    self.road_type = HORIZONTAL_ROAD_VALUE_LEFT
                elif self.road_type == VERTICAL_ROAD_VALUE_LEFT:  # Moving downward
                    new_pos = (x + 2, y + 2)  # Two down, two left
                    self.road_type = HORIZONTAL_ROAD_VALUE_RIGHT
                elif self.road_type == HORIZONTAL_ROAD_VALUE_LEFT:  # Moving leftward
                    new_pos = (x - 2, y + 2)  # Two left, two up
                    self.road_type = VERTICAL_ROAD_VALUE_LEFT
                elif self.road_type == HORIZONTAL_ROAD_VALUE_RIGHT:  # Moving rightward
                    new_pos = (x + 2, y - 2)  # Two right, two down
                    self.road_type = VERTICAL_ROAD_VALUE_RIGHT

            new_pos = self.loop_boundary(*new_pos)

            # Check if the new position is a road cell AND not occupied by another car
            if self.grid.grid[new_pos] in ROAD_CELLS and self.grid.grid[
                new_pos
            ] not in [CAR_HEAD, CAR_BODY]:
                # Only mark the old position as a road block if it's not already occupied by another car
                old_pos = self.head_position
                if (
                    self.grid.grid[old_pos] == CAR_HEAD
                ):  # Only clear if it's still our car's head
                    self.grid.grid[old_pos] = self.road_type
                self.head_position = new_pos
                self.grid.grid[new_pos] = CAR_HEAD

        def _move_straight():
            """
            Move the car in a straight line based on its current position and direction.
            """
            x, y = self.head_position

            if self.road_type == VERTICAL_ROAD_VALUE_RIGHT:
                new_pos = (x - 1, y)
            elif self.road_type == VERTICAL_ROAD_VALUE_LEFT:
                new_pos = (x + 1, y)
            elif self.road_type == HORIZONTAL_ROAD_VALUE_LEFT:
                new_pos = (x, y - 1)
            elif self.road_type == HORIZONTAL_ROAD_VALUE_RIGHT:
                new_pos = (x, y + 1)
            else:
                return  # Invalid direction, do nothing

            new_pos = self.loop_boundary(*new_pos)

            # Check if the new position is a road cell AND not occupied by another car
            if (
                self.grid.grid[new_pos] in ROAD_CELLS
                or INTERSECTION_VALUE
                and self.grid.grid[new_pos] not in [CAR_HEAD, CAR_BODY]
            ):
                # Only mark the old position as a road block if it's not already occupied by another car
                old_pos = self.head_position
                if (
                    self.grid.grid[old_pos] == CAR_HEAD
                ):  # Only clear if it's still our car's head
                    self.grid.grid[old_pos] = self.road_type
                self.head_position = new_pos
                self.grid.grid[new_pos] = CAR_HEAD

        next_cell = self.check_infront()

        if next_cell in [CAR_HEAD, CAR_BODY]:
            return

        elif next_cell == INTERSECTION_VALUE:
            if not self.grid.allow_rotary_entry:
                return
            else:
                _move_intersection()

        elif next_cell in ROAD_CELLS:
            _move_straight()

        elif self.road_type == CAR_HEAD:
            return
>>>>>>> 64e653ea
        else:
            self.set_car_rotary_flag(STAY_ON_ROTARY)

    def move_straight(self):
        """
        Move the car straight.
        """
        current_x, current_y = self.head_position
        possible_pos = None

        # Move the car to the next cell
        if self.road_type == VERTICAL_ROAD_VALUE_RIGHT:
            possible_pos = self.get_boundary_pos(current_x - 1, current_y)
        elif self.road_type == VERTICAL_ROAD_VALUE_LEFT:
            possible_pos = self.get_boundary_pos(current_x + 1, current_y)
        elif self.road_type == HORIZONTAL_ROAD_VALUE_RIGHT:
            possible_pos = self.get_boundary_pos(current_x, current_y + 1)
        elif self.road_type == HORIZONTAL_ROAD_VALUE_LEFT:
            possible_pos = self.get_boundary_pos(current_x, current_y - 1)

        assert possible_pos is not None
        possible_cell = self.return_infront(possible_pos)
        diagonal_cell = self.return_diagonal(possible_pos)

        if possible_cell in [CAR_HEAD, CAR_BODY]:
            return
        if possible_cell in ROAD_CELLS:
            self.set_car_location(possible_pos)
        if possible_cell in INTERSECTION_CELLS and diagonal_cell not in [
            CAR_HEAD,
            CAR_BODY,
        ]:
            self.set_car_rotary(True)
            self.set_car_location(possible_pos)

<<<<<<< HEAD
    def move_rotary(self):
=======
    def check_infront(self) -> int:
>>>>>>> 64e653ea
        """
        Move the car on the rotary.

        Returns:
        --------
<<<<<<< HEAD
        None if the car cannot move to the next cell.
=======
        - int: The value of the cell in front of the car.
>>>>>>> 64e653ea
        """
        current_x, current_y = self.head_position
        possible_pos = None
        possible_road_type = None

        # Move the car to the next cell and change the road type to turn
        if self.road_type == VERTICAL_ROAD_VALUE_RIGHT:
<<<<<<< HEAD
            possible_pos = self.get_boundary_pos(current_x - 1, current_y)
            possible_road_type = HORIZONTAL_ROAD_VALUE_LEFT
        elif self.road_type == VERTICAL_ROAD_VALUE_LEFT:
            possible_pos = self.get_boundary_pos(current_x + 1, current_y)
            possible_road_type = HORIZONTAL_ROAD_VALUE_RIGHT
        elif self.road_type == HORIZONTAL_ROAD_VALUE_RIGHT:
            possible_pos = self.get_boundary_pos(current_x, current_y + 1)
            possible_road_type = VERTICAL_ROAD_VALUE_RIGHT
        elif self.road_type == HORIZONTAL_ROAD_VALUE_LEFT:
            possible_pos = self.get_boundary_pos(current_x, current_y - 1)
            possible_road_type = VERTICAL_ROAD_VALUE_LEFT

        assert possible_pos is not None
        possible_cell = self.return_infront(possible_pos)

        if possible_cell in [CAR_HEAD, CAR_BODY]:
            return
        if possible_cell in ROAD_CELLS or possible_cell in INTERSECTION_CELLS:
            self.set_car_location(possible_pos)
            self.set_car_road_type(possible_road_type)
=======
            x, y = self.loop_boundary(x - 1, y)
        elif self.road_type == VERTICAL_ROAD_VALUE_LEFT:
            x, y = self.loop_boundary(x + 1, y)
        elif self.road_type == HORIZONTAL_ROAD_VALUE_LEFT:
            x, y = self.loop_boundary(x, y - 1)
        elif self.road_type == HORIZONTAL_ROAD_VALUE_RIGHT:
            x, y = self.loop_boundary(x, y + 1)

        return self.grid.grid[x, y]
>>>>>>> 64e653ea

    def exit_rotary(self):
        """
        Move the car out of the rotary.
        """
        current_x, current_y = self.head_position
        possible_pos, road_type = None, None

        # Move the car to the next cell on the right and change the road type to straight
        if self.road_type == VERTICAL_ROAD_VALUE_RIGHT:
            possible_pos = self.get_boundary_pos(current_x, current_y + 1)
            road_type = HORIZONTAL_ROAD_VALUE_RIGHT
        elif self.road_type == VERTICAL_ROAD_VALUE_LEFT:
            possible_pos = self.get_boundary_pos(current_x, current_y - 1)
            road_type = HORIZONTAL_ROAD_VALUE_LEFT
        elif self.road_type == HORIZONTAL_ROAD_VALUE_RIGHT:
            possible_pos = self.get_boundary_pos(current_x + 1, current_y)
            road_type = VERTICAL_ROAD_VALUE_LEFT
        elif self.road_type == HORIZONTAL_ROAD_VALUE_LEFT:
            possible_pos = self.get_boundary_pos(current_x - 1, current_y)
            road_type = VERTICAL_ROAD_VALUE_RIGHT

        assert possible_pos is not None
        possible_cell = self.return_infront(possible_pos)

        if possible_cell not in ROAD_CELLS and possible_cell not in INTERSECTION_CELLS:
            return
        if possible_cell in [CAR_HEAD, CAR_BODY]:
            return
        if possible_cell not in INTERSECTION_CELLS:
            self.set_car_rotary(False)

        self.set_car_location(possible_pos)
        self.set_car_road_type(road_type)

    def set_car_location(self, new_pos: tuple):
        """
        Set the car location to the new position.

        Parameters:
        -----------
        - new_pos (tuple): The new position of the car.
        """
        old_pos = self.head_position

        assert len(new_pos) == 2 and all(isinstance(p, int) for p in new_pos)
        self.head_position = new_pos
        self.grid.grid[new_pos] = CAR_HEAD

        self.grid.grid[old_pos] = self.grid.road_layout[old_pos]

    def set_car_road_type(self, road_type: int):
        """
        Set the road type of the car.

        Parameters:
        -----------
        - road_type (int): The new road type of the car.
        """
        assert isinstance(road_type, int)
        if road_type not in ROAD_CELLS and road_type not in INTERSECTION_CELLS:
            raise ValueError(f"Invalid road type {road_type} for the car.")
        self.road_type = road_type

    def set_car_rotary_flag(self, flag: int):
        """
        Set the rotary flag of the car.

        Parameters:
        -----------
        - flag (int): The new rotary flag of the car.
        """
        assert isinstance(flag, int)
        if flag not in [0, 1]:
            raise ValueError(f"Invalid rotary flag {flag} for the car.")
        self.flag = flag

    def set_car_rotary(self, rotary: bool):
        """
        Set the rotary flag of the car.

        Parameters:
        -----------
        - rotary (bool): The new rotary flag of the car.
        """
        assert isinstance(rotary, bool)
        self.on_rotary = rotary<|MERGE_RESOLUTION|>--- conflicted
+++ resolved
@@ -16,27 +16,9 @@
 
 
 class Car:
-<<<<<<< HEAD
     def __init__(self, grid: Grid, position: tuple, car_size: int = 1):
         assert isinstance(grid, Grid)
-=======
-    """
-    Represents a car in the city grid, with a given position and direction.
-
-    The car can move within the grid, enter and exit rotaries, and follow road rules.
-    """
-
-    def __init__(self, grid: Grid, position: tuple, road_type: int, car_size: int = 1):
-        """
-        Initialize the car with a given grid, position, and direction.
-
-        Params:
-        -------
-        - grid: The grid in which the car is located.
-        - position (tuple): The starting position of the car on the grid (x, y).
-        """
-
->>>>>>> 64e653ea
+
         self.grid = grid
 
         # Setup movement
@@ -48,27 +30,6 @@
         self.grid.grid[position] = CAR_HEAD
         self.on_rotary = True if road_type in INTERSECTION_CELLS else False
 
-<<<<<<< HEAD
-=======
-        if not isinstance(position, tuple) or len(position) != 2:
-            raise ValueError(f"\033[91mInvalid position {position} for the car.\033[0m")
-        if not all(isinstance(i, int) for i in position):
-            raise ValueError(
-                f"\033[91mPosition coordinates {position} must be integers.\033[0m"
-            )
-
-        x, y = position
-        if self.grid.grid[x, y] not in ROAD_CELLS:
-            raise ValueError(
-                f"\033[91mInvalid starting position {position} for the car.\033[0m"
-            )
-        elif self.grid.grid[x, y] in [CAR_HEAD, CAR_BODY]:
-            raise ValueError(
-                f"\033[91mPosition {position} is already occupied by another car.\033[0m"
-            )
-        else:
-            self.grid.grid[x, y] = CAR_HEAD
->>>>>>> 64e653ea
         self.head_position = position
         self.flag = STAY_ON_ROTARY
 
@@ -153,7 +114,6 @@
 
     def move(self):
         """
-<<<<<<< HEAD
         Move the car to the next cell controller function.
         """
         # TODO write the other move functions as a subfunction of this
@@ -167,127 +127,6 @@
 
         if np.random.uniform() < 0.2:
             self.set_car_rotary_flag(EXIT_ROTARY)
-=======
-        Move the car forward based on its current position and direction.
-        """
-
-        def _move_intersection():
-            """
-            Move the car within an intersection based on its current position and direction.
-            """
-            # For now make 3 steps to skip the intersection
-            x, y = self.head_position
-
-            # choose either straight, left or right
-            direction = np.random.choice(["straight"])
-
-            if direction == "straight":
-                # Move three cells straight ahead
-                if self.road_type == VERTICAL_ROAD_VALUE_RIGHT:
-                    new_pos = (x - 3, y)
-                elif self.road_type == VERTICAL_ROAD_VALUE_LEFT:
-                    new_pos = (x + 3, y)
-                elif self.road_type == HORIZONTAL_ROAD_VALUE_LEFT:
-                    new_pos = (x, y - 3)
-                elif self.road_type == HORIZONTAL_ROAD_VALUE_RIGHT:
-                    new_pos = (x, y + 3)
-
-            elif direction == "left":
-                # Move one straight, then one left
-                if self.road_type == VERTICAL_ROAD_VALUE_RIGHT:
-                    new_pos = (x - 1, y + 1)
-                    self.road_type = HORIZONTAL_ROAD_VALUE_RIGHT
-                elif self.road_type == VERTICAL_ROAD_VALUE_LEFT:
-                    new_pos = (x + 1, y - 1)
-                    self.road_type = HORIZONTAL_ROAD_VALUE_LEFT
-                elif self.road_type == HORIZONTAL_ROAD_VALUE_LEFT:
-                    new_pos = (x - 1, y - 1)
-                    self.road_type = VERTICAL_ROAD_VALUE_RIGHT
-                elif self.road_type == HORIZONTAL_ROAD_VALUE_RIGHT:
-                    new_pos = (x + 1, y + 1)
-                    self.road_type = VERTICAL_ROAD_VALUE_LEFT
-
-            elif direction == "right":
-                # Move two straight, then two right
-                if self.road_type == VERTICAL_ROAD_VALUE_RIGHT:  # Moving upward
-                    new_pos = (x - 2, y - 2)  # Two up, two right
-                    self.road_type = HORIZONTAL_ROAD_VALUE_LEFT
-                elif self.road_type == VERTICAL_ROAD_VALUE_LEFT:  # Moving downward
-                    new_pos = (x + 2, y + 2)  # Two down, two left
-                    self.road_type = HORIZONTAL_ROAD_VALUE_RIGHT
-                elif self.road_type == HORIZONTAL_ROAD_VALUE_LEFT:  # Moving leftward
-                    new_pos = (x - 2, y + 2)  # Two left, two up
-                    self.road_type = VERTICAL_ROAD_VALUE_LEFT
-                elif self.road_type == HORIZONTAL_ROAD_VALUE_RIGHT:  # Moving rightward
-                    new_pos = (x + 2, y - 2)  # Two right, two down
-                    self.road_type = VERTICAL_ROAD_VALUE_RIGHT
-
-            new_pos = self.loop_boundary(*new_pos)
-
-            # Check if the new position is a road cell AND not occupied by another car
-            if self.grid.grid[new_pos] in ROAD_CELLS and self.grid.grid[
-                new_pos
-            ] not in [CAR_HEAD, CAR_BODY]:
-                # Only mark the old position as a road block if it's not already occupied by another car
-                old_pos = self.head_position
-                if (
-                    self.grid.grid[old_pos] == CAR_HEAD
-                ):  # Only clear if it's still our car's head
-                    self.grid.grid[old_pos] = self.road_type
-                self.head_position = new_pos
-                self.grid.grid[new_pos] = CAR_HEAD
-
-        def _move_straight():
-            """
-            Move the car in a straight line based on its current position and direction.
-            """
-            x, y = self.head_position
-
-            if self.road_type == VERTICAL_ROAD_VALUE_RIGHT:
-                new_pos = (x - 1, y)
-            elif self.road_type == VERTICAL_ROAD_VALUE_LEFT:
-                new_pos = (x + 1, y)
-            elif self.road_type == HORIZONTAL_ROAD_VALUE_LEFT:
-                new_pos = (x, y - 1)
-            elif self.road_type == HORIZONTAL_ROAD_VALUE_RIGHT:
-                new_pos = (x, y + 1)
-            else:
-                return  # Invalid direction, do nothing
-
-            new_pos = self.loop_boundary(*new_pos)
-
-            # Check if the new position is a road cell AND not occupied by another car
-            if (
-                self.grid.grid[new_pos] in ROAD_CELLS
-                or INTERSECTION_VALUE
-                and self.grid.grid[new_pos] not in [CAR_HEAD, CAR_BODY]
-            ):
-                # Only mark the old position as a road block if it's not already occupied by another car
-                old_pos = self.head_position
-                if (
-                    self.grid.grid[old_pos] == CAR_HEAD
-                ):  # Only clear if it's still our car's head
-                    self.grid.grid[old_pos] = self.road_type
-                self.head_position = new_pos
-                self.grid.grid[new_pos] = CAR_HEAD
-
-        next_cell = self.check_infront()
-
-        if next_cell in [CAR_HEAD, CAR_BODY]:
-            return
-
-        elif next_cell == INTERSECTION_VALUE:
-            if not self.grid.allow_rotary_entry:
-                return
-            else:
-                _move_intersection()
-
-        elif next_cell in ROAD_CELLS:
-            _move_straight()
-
-        elif self.road_type == CAR_HEAD:
-            return
->>>>>>> 64e653ea
         else:
             self.set_car_rotary_flag(STAY_ON_ROTARY)
 
@@ -323,21 +162,14 @@
             self.set_car_rotary(True)
             self.set_car_location(possible_pos)
 
-<<<<<<< HEAD
     def move_rotary(self):
-=======
-    def check_infront(self) -> int:
->>>>>>> 64e653ea
         """
         Move the car on the rotary.
 
         Returns:
         --------
-<<<<<<< HEAD
         None if the car cannot move to the next cell.
-=======
-        - int: The value of the cell in front of the car.
->>>>>>> 64e653ea
+
         """
         current_x, current_y = self.head_position
         possible_pos = None
@@ -345,7 +177,6 @@
 
         # Move the car to the next cell and change the road type to turn
         if self.road_type == VERTICAL_ROAD_VALUE_RIGHT:
-<<<<<<< HEAD
             possible_pos = self.get_boundary_pos(current_x - 1, current_y)
             possible_road_type = HORIZONTAL_ROAD_VALUE_LEFT
         elif self.road_type == VERTICAL_ROAD_VALUE_LEFT:
@@ -366,17 +197,6 @@
         if possible_cell in ROAD_CELLS or possible_cell in INTERSECTION_CELLS:
             self.set_car_location(possible_pos)
             self.set_car_road_type(possible_road_type)
-=======
-            x, y = self.loop_boundary(x - 1, y)
-        elif self.road_type == VERTICAL_ROAD_VALUE_LEFT:
-            x, y = self.loop_boundary(x + 1, y)
-        elif self.road_type == HORIZONTAL_ROAD_VALUE_LEFT:
-            x, y = self.loop_boundary(x, y - 1)
-        elif self.road_type == HORIZONTAL_ROAD_VALUE_RIGHT:
-            x, y = self.loop_boundary(x, y + 1)
-
-        return self.grid.grid[x, y]
->>>>>>> 64e653ea
 
     def exit_rotary(self):
         """
@@ -415,6 +235,7 @@
     def set_car_location(self, new_pos: tuple):
         """
         Set the car location to the new position.
+
 
         Parameters:
         -----------
