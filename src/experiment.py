import json
import multiprocessing as mp
<<<<<<< HEAD
import os
=======
>>>>>>> 8aa70302
import time
from itertools import product

import matplotlib.pyplot as plt
import numpy as np
import pandas as pd
from tqdm import tqdm
<<<<<<< HEAD
from scipy import stats
=======

from src.density import DensityTracker
from src.grid import Grid
from src.simulation import SimulationUI
from src.simulation_boilerplate import Simulation_2D_NoUI


def calculate_grid_size(blocks_size):
    """Calculate appropriate grid size for a given block size.
    We want enough blocks for meaningful results, but not too many to keep simulation fast.
    Grid size is scaled more aggressively for very small block sizes.
    """
    if blocks_size <= 8:
        # For very small blocks, use fewer blocks to keep grid size reasonable
        n_blocks = 8
    elif blocks_size <= 32:
        # For small-medium blocks, use moderate number of blocks
        n_blocks = 12
    else:
        # For large blocks, use fewer blocks
        n_blocks = 8

    # Calculate grid size based on number of blocks
    grid_size = blocks_size * n_blocks
    return grid_size
>>>>>>> 8aa70302

from src.density import DensityTracker
from src.grid import Grid
from src.simulation import Simulation_2D_NoUI
from src.utils import FIXED_DESTINATION, FREE_MOVEMENT


def get_experiment_config() -> dict:
    """
    Central configuration for all experiments.
    Modify this function to control which experiments to run and their parameters.

    Returns:
    --------
    - config (dict): A dictionary containing all experiment parameters.
    """
    config = {
        # Global parameters
        "n_simulations": 5,  # Number of simulations per parameter combination
        "steps": 1000,  # Steps per simulation
        "lane_width": 2,
        "warmup_fraction": 0.2,  # Fraction of steps to use as warmup
        "steady_state_fraction": 1,  # Fraction of steps to use as steady state
        "log_scale": True,  # Whether to create log-log plots in addition to normal plots
        "rotary_methods": [FIXED_DESTINATION],  # Run both methods
        "density_start": 5,  # Starting density percentage
        "density_end": 105,  # Ending density percentage
        "density_step": 10,  # Step size for density
        # Which experiments to run
        "run_road_length": True,
        "run_speed_compliance": True,
        "run_max_speed": True,
        # Road length experiment parameters
        "road_length": {"road_lengths": [32, 64, 128, 256]},
        # Speed compliance experiment parameters
        "speed_compliance": {
            "road_length": 64,
            "speed_percentages": [50, 75, 100],
        },
        # Maximum speed experiment parameters
        "max_speed": {
            "road_length": 64,
            "max_speeds": [1, 3, 5],  # More distinct speed values
        },
    }

    # Add density range to all experiment configurations
    densities = range(
        config["density_start"], config["density_end"], config["density_step"]
    )
    config["road_length"]["densities"] = densities
    config["speed_compliance"]["densities"] = densities
    config["max_speed"]["densities"] = densities

    return config


def run_all_experiments():
    """
    Run all configured experiments.
    This function is the main entry point for running all experiments.
    """
    config = get_experiment_config()

    if config["run_road_length"]:
        print("\n=== Running Road Length Experiment ===")
        for rotary_method in config["rotary_methods"]:
            method_name = (
                "Free Movement"
                if rotary_method == FREE_MOVEMENT
                else "Fixed Destination"
            )
            print(f"\nRunning with {method_name} rotary method")
            run_experiment(
                n_simulations=config["n_simulations"],
                steps=config["steps"],
                warmup_fraction=config["warmup_fraction"],
                steady_state_fraction=config["steady_state_fraction"],
                lane_width=config["lane_width"],
                log_scale=config["log_scale"],
                rotary_method=rotary_method,
                **config["road_length"],
            )

    if config["run_speed_compliance"]:
        print("\n=== Running Speed Compliance Experiment ===")
        for rotary_method in config["rotary_methods"]:
            method_name = (
                "Free Movement"
                if rotary_method == FREE_MOVEMENT
                else "Fixed Destination"
            )
            print(f"\nRunning with {method_name} rotary method")
            run_speed_experiment(
                n_simulations=config["n_simulations"],
                steps=config["steps"],
                warmup_fraction=config["warmup_fraction"],
                steady_state_fraction=config["steady_state_fraction"],
                lane_width=config["lane_width"],
                log_scale=config["log_scale"],
                rotary_method=rotary_method,
                **config["speed_compliance"],
            )

    if config["run_max_speed"]:
        print("\n=== Running Maximum Speed Experiment ===")
        for rotary_method in config["rotary_methods"]:
            method_name = (
                "Free Movement"
                if rotary_method == FREE_MOVEMENT
                else "Fixed Destination"
            )
            print(f"\nRunning with {method_name} rotary method")
            run_maxspeed_experiment(
                n_simulations=config["n_simulations"],
                steps=config["steps"],
                warmup_fraction=config["warmup_fraction"],
                steady_state_fraction=config["steady_state_fraction"],
                lane_width=config["lane_width"],
                log_scale=config["log_scale"],
                rotary_method=rotary_method,
                **config["max_speed"],
            )


def calculate_grid_size(road_length: int) -> int:
    """
    Calculate appropriate grid size for a given road length.
    We want enough roads for meaningful results, but not too many to keep simulation fast.
    Grid size is scaled more aggressively for very small road lengths.

    Params:
    ------
    - road_length (int): The length of the road.

    Returns:
    -------
    - grid_size (int): The size of the grid.
    """

    # Calculate grid size based on number of roads
    grid_size = 512
    return grid_size


def run_single_simulation_generic(
    params: tuple, experiment_type: str = "road_length"
) -> dict:
    """
    Generic simulation runner for all experiment types.
    This function is used to run a single simulation with given parameters.

    Params:
    ------
    - params (tuple): The parameters for the simulation.
    - experiment_type (str): The type of experiment to run. Default is "road_length".

    Returns:
    -------
    - result (dict): The results of the simulation.
    """
    if experiment_type == "road_length":
        (
            road_length,
            density_percentage,
            steps,
            lane_width,
            rotary_method,
            sim_index,
            steady_state_fraction,
        ) = params
        max_speed = 2
        speed_percentage = 100
    elif experiment_type == "speed_compliance":
        (
            density_percentage,
            speed_percentage,
            steps,
            road_length,
            lane_width,
            rotary_method,
            sim_index,
            steady_state_fraction,
        ) = params
        max_speed = 5  # Fixed max speed for speed compliance experiment
    elif experiment_type == "max_speed":
        (
            max_speed,
            density_percentage,
            steps,
            road_length,
            rotary_method,
            sim_index,
            steady_state_fraction,
        ) = params
        speed_percentage = (
            100  # In max speed experiment, all cars should follow their speed limit
        )
    else:
        raise ValueError(f"Unknown experiment type: {experiment_type}")

    # Initialize simulation
    grid_size = calculate_grid_size(road_length)

    # Calculate car count
    temp_grid = Grid(grid_size, road_length, max_speed)
    total_cells = temp_grid.road_cells + temp_grid.intersection_cells
    density = density_percentage / 100.0
    car_count = int(total_cells * density)

    # Run simulation
    ui = Simulation_2D_NoUI(
        root=None,
        max_iter=steps,
        rotary_method=rotary_method,
        grid_size=grid_size,
        road_length=road_length,
        road_max_speed=max_speed,
        car_count=car_count,
        car_percentage_max_speed=speed_percentage,
        seed=42 + sim_index,
    )

    # Create density tracker and collect metrics
    density_tracker = DensityTracker(ui.grid)
    metrics_history = []  # For steady state calculation
    all_metrics_history = []  # For gridlock detection

    # Create cars and add them to the grid
    cars = ui.create_cars(ui.grid, car_count, speed_percentage)
    ui.grid.add_cars(cars)

    # Variables for gridlock detection
    gridlock_threshold = 50  # Number of steps to consider as gridlock
    zero_movement_count = 0

    # Run simulation and collect metrics
    warmup_steps = int(steps * 0.2)  # Use 20% of steps as warmup
    steady_state_start = int(
        steps * (1 - steady_state_fraction)
    )  # Calculate start of steady state period

    # Ensure we have at least one step for metrics collection
    steady_state_start = min(steady_state_start, steps - 1)
    steady_state_start = max(
        steady_state_start, warmup_steps
    )  # Don't start before warmup

    for step in range(steps):
        moved_cars = ui.grid.update_movement()
        metrics = density_tracker.update(moved_cars)

        # Only collect metrics for gridlock detection after warmup
        if step >= warmup_steps:
            all_metrics_history.append(
                metrics
            )  # Collect metrics for gridlock detection

        # Check for gridlock
        total_movement = sum(moved_cars)
        if total_movement == 0:
            zero_movement_count += 1
        else:
            zero_movement_count = 0

        # If no movement for too long after warmup, consider it gridlocked
        if step >= warmup_steps and zero_movement_count >= gridlock_threshold:
            # Calculate average velocity over all steps after warmup
            all_velocities = [m["average_velocity"] for m in all_metrics_history]
            overall_avg_velocity = np.mean(all_velocities) if all_velocities else 0.0

            result = {
                "density": density,
                "velocity": overall_avg_velocity,  # Return the overall average
                "sim_index": sim_index,
                "rotary_method": rotary_method,
                "gridlocked": True,
            }

            # Add experiment-specific parameters
            if experiment_type == "road_length":
                result["road_length"] = road_length
            elif experiment_type == "speed_compliance":
                result["speed_percentage"] = speed_percentage
            elif experiment_type == "max_speed":
                result["max_speed"] = max_speed

            return result

        if step >= steady_state_start:  # Only collect metrics in steady state period
            metrics_history.append(metrics)

    # Calculate average velocity over steady state period
    # Ensure we have at least one metric
    if not metrics_history:
        avg_velocity = 0.0  # If no metrics were collected, assume gridlock
    else:
        avg_velocity = np.mean([m["average_velocity"] for m in metrics_history])

    # Return results based on experiment type
    result = {
        "density": density,
        "velocity": avg_velocity,
        "sim_index": sim_index,
        "rotary_method": rotary_method,
        "gridlocked": False,
    }

    # Add experiment-specific parameters
    if experiment_type == "road_length":
        result["road_length"] = road_length
    elif experiment_type == "speed_compliance":
        result["speed_percentage"] = speed_percentage
    elif experiment_type == "max_speed":
        result["max_speed"] = max_speed

    return result


def aggregate_results(raw_results: list, experiment_type: str = "road_length") -> list:
    """
    Aggregate results from multiple simulations for each parameter combination.
    Performs statistical analysis including normality tests and confidence intervals.

    Params:
    ------
    - raw_results (list): The raw results from all simulations.
    - experiment_type (str): The type of experiment to aggregate results for. Default is "road_length".

    Returns:
    -------
    - aggregated_results (list): The aggregated results with statistical information.
    """
    # Determine the variable name based on experiment type
    if experiment_type == "road_length":
        var_name = "road_length"
    elif experiment_type == "speed_compliance":
        var_name = "speed_percentage"
    elif experiment_type == "max_speed":
        var_name = "max_speed"
    else:
        raise ValueError(f"Unknown experiment type: {experiment_type}")

    # Group results by variable value, density, and rotary method
    grouped_results = {}
    for result in raw_results:
        key = (result[var_name], result["density"], result["rotary_method"])
        if key not in grouped_results:
            grouped_results[key] = {
                "velocities": [],
                "gridlocked": 0,  # Count of gridlocked simulations
            }
        grouped_results[key]["velocities"].append(result["velocity"])
        if result.get("gridlocked", False):
            grouped_results[key]["gridlocked"] += 1

    # Calculate statistics for each group
    aggregated_results = []
    for (var_value, density, rotary_method), group_data in grouped_results.items():
        velocities = np.array(group_data["velocities"])
        n = len(velocities)
        n_gridlocked = group_data["gridlocked"]

        if n_gridlocked > 0:
            print(
                f"Warning: {n_gridlocked}/{n} simulations gridlocked for {var_name}={var_value}, "
                f"density={density:.2f}, rotary_method={rotary_method}"
            )

        # Basic statistics
        mean_velocity = np.mean(velocities)
        std_velocity = np.std(velocities, ddof=1) if n > 1 else 0

        # Statistical tests and confidence intervals
        if n < 2:
            # Not enough samples for statistical analysis
            ci_lower = mean_velocity
            ci_upper = mean_velocity
            normality_test_p = None
            std_error = 0
        else:
            # Standard error of the mean
            std_error = std_velocity / np.sqrt(n)

            # Skip normality test if all values are identical
            if n >= 3 and not np.allclose(velocities, velocities[0]):
                _, normality_test_p = stats.shapiro(velocities)
                if normality_test_p < 0.05:
                    print(
                        f"Warning: Non-normal distribution detected for {var_name}={var_value}, "
                        f"density={density:.2f}, rotary_method={rotary_method} (p={normality_test_p:.4f})"
                    )
            else:
                normality_test_p = None

            # Confidence intervals
            if std_error == 0:
                # All values are identical
                ci_lower = mean_velocity
                ci_upper = mean_velocity
            else:
                # Use t-distribution for small sample sizes
                t_value = stats.t.ppf(0.975, df=n - 1)  # 95% CI
                margin_of_error = t_value * std_error
                ci_lower = mean_velocity - margin_of_error
                ci_upper = mean_velocity + margin_of_error

        # Store results with all statistical information
        result_dict = {
            var_name: var_value,
            "density": density,
            "rotary_method": rotary_method,
            "velocity": mean_velocity,
            "std": std_velocity,
            "std_error": std_error,
            "ci_lower": ci_lower,
            "ci_upper": ci_upper,
            "n_samples": n,
            "n_gridlocked": n_gridlocked,
        }
        if normality_test_p is not None:
            result_dict["normality_p_value"] = normality_test_p

        aggregated_results.append(result_dict)

    return aggregated_results


def save_results_generic(
    results: list, variable_values: list, experiment_type: str = "road_length"
) -> dict:
    """
    Generic function to save results for all experiment types.

    Params:
    ------
    - results (list): The aggregated results to save.
    - variable_values (list): The values of the variable being tested.
    - experiment_type (str): The type of experiment (road_length, speed_compliance, or max_speed). Default is "road_length".

    Returns:
    -------
    - formatted_results (dict): The formatted results for plotting.
    """
    # Get timestamp in ddmmhhmm format
    timestamp = time.strftime("%d%m_%H%M")

    # Determine base paths based on experiment type
    if experiment_type == "road_length":
        base_path = "data/road_length"
        var_name = "road_length"
    elif experiment_type == "speed_compliance":
        base_path = "data/speed_compliance"
        var_name = "speed_percentage"
    elif experiment_type == "max_speed":
        base_path = "data/max_speed"
        var_name = "max_speed"
    else:
        raise ValueError(f"Unknown experiment type: {experiment_type}")

    # Create subdirectories for different file types
    csv_path = f"{base_path}/csv"
    json_path = f"{base_path}/json"
    os.makedirs(csv_path, exist_ok=True)
    os.makedirs(json_path, exist_ok=True)

    # Save to CSV
    df = pd.DataFrame(results)
    df.to_csv(f"{csv_path}/results_{timestamp}.csv", index=False)

    # Format results for plotting
    formatted_results = {
        val: {
            "densities": [],
            "velocities": [],
            "ci_lower": [],
            "ci_upper": [],
            "std_error": [],
        }
        for val in variable_values
    }

    for result in results:
        val = result[var_name]
        formatted_results[val]["densities"].append(result["density"])
        formatted_results[val]["velocities"].append(result["velocity"])
        formatted_results[val]["ci_lower"].append(result["ci_lower"])
        formatted_results[val]["ci_upper"].append(result["ci_upper"])
        formatted_results[val]["std_error"].append(result["std_error"])

    # Save raw results to JSON with timestamp
    json_results = {
        str(k): {
            "densities": [float(x) for x in v["densities"]],
            "velocities": [float(x) for x in v["velocities"]],
            "ci_lower": [float(x) for x in v["ci_lower"]],
            "ci_upper": [float(x) for x in v["ci_upper"]],
            "std_error": [float(x) for x in v["std_error"]],
        }
        for k, v in formatted_results.items()
    }

    # Add metadata to JSON
    json_results["metadata"] = {
        "timestamp": timestamp,
        "experiment_type": experiment_type,
        "n_variables": len(variable_values),
        "variable_values": list(variable_values),
        "statistical_info": {
            "confidence_level": 0.95,
            "ci_method": "t-distribution",
            "normality_test": "Shapiro-Wilk",
            "normality_alpha": 0.05,
        },
    }

    with open(f"{json_path}/results_{timestamp}.json", "w") as f:
        json.dump(json_results, f, indent=4)

    return formatted_results


def create_analysis_plots_generic(
    results: dict,
    variable_values: list,
    experiment_type: str = "road_length",
    log_scale: bool = False,
    rotary_method: int = FREE_MOVEMENT,
    n_simulations: int = 1,
    steady_state_fraction: float = 1.0,
):
    """
    Generic function to create analysis plots for all experiment types.

    Params:
    -----------
    - results (dict): The formatted results for plotting.
    - variable_values (list): The values of the variable being tested.
    - experiment_type (str): The type of experiment (road_length, speed_compliance, or max_speed). Default is "road_length".
    - log_scale (bool): Whether to create log-log plots in addition to normal plots. Default is False.
    - rotary_method (str): The rotary method used in the simulation (FREE_MOVEMENT or FIXED_DESTINATION). Default is FREE_MOVEMENT.
    - n_simulations (int): Number of simulations per parameter combination. Default is 1.
    - steady_state_fraction (float): Fraction of steps to use for steady state calculation. Default is 1.0.
    """
    # Get timestamp in ddmmhhmm format
    timestamp = time.strftime("%d%m%H%M")

    # Set up plot parameters based on experiment type
    if experiment_type == "road_length":
        base_path = "data/road_length"
        label_prefix = "Road Length"
        title = "Effect of Road Length on Speed vs Density"
        param_str = f"roads_{len(variable_values)}"
    elif experiment_type == "speed_compliance":
        base_path = "data/speed_compliance"
        label_prefix = "Speed Compliance"
        title = "Effect of Speed Limit Compliance on Speed vs Density"
        param_str = f"speeds_{len(variable_values)}"
    elif experiment_type == "max_speed":
        base_path = "data/max_speed"
        label_prefix = "Max Speed"
        title = "Effect of Maximum Speed Limit on Speed vs Density"
        param_str = f"speeds_{len(variable_values)}"
    else:
        raise ValueError(f"Unknown experiment type: {experiment_type}")

    # Create rotary method label and short version for filename
    rotary_label = (
        "Free Movement" if rotary_method == FREE_MOVEMENT else "Fixed Destination"
    )
    rotary_short = "free" if rotary_method == FREE_MOVEMENT else "fixed"

    # Create plots directory
    plots_path = f"{base_path}/plots"
    os.makedirs(plots_path, exist_ok=True)

    # Create both normal and log-scale plots
    plot_types = ["normal"]
    if log_scale:
        plot_types.append("log")

    for plot_type in plot_types:
        plt.figure(figsize=(10, 7))
        has_valid_data = False  # Track if we have any valid data to plot

        # Velocity vs Density plot with confidence intervals
        colors = plt.cm.tab10(np.linspace(0, 1, len(variable_values)))
        for val, color in zip(variable_values, colors):
            densities = np.array(results[val]["densities"]) * 100
            velocities = np.array(results[val]["velocities"])

            # Only plot confidence intervals if we have multiple simulations
            has_confidence = (
                "ci_lower" in results[val]
                and "ci_upper" in results[val]
                and len(results[val]["ci_lower"]) > 0
                and len(results[val]["ci_upper"]) > 0
            )

            # Find where velocity is non-zero (allowing for small numerical errors)
            non_zero_mask = velocities > 0.001

            # Always include the last point if we have any data
            if len(densities) > 0:
                non_zero_mask[-1] = True

            # Only plot non-zero values
            plot_densities = densities[non_zero_mask]
            plot_velocities = velocities[non_zero_mask]

            if len(plot_densities) == 0:
                continue

            # For log plots, ensure all values are positive
            if plot_type == "log":
                epsilon = 1e-10
                plot_velocities = np.maximum(plot_velocities, epsilon)
                plot_densities = np.maximum(plot_densities, epsilon)

            # Plot mean line with points
            plt.plot(
                plot_densities,
                plot_velocities,
                "o-",
                color=color,
                label=f"{label_prefix} {val}",
            )
            has_valid_data = True

            # Add confidence interval shading only if we have multiple simulations
            if has_confidence and n_simulations > 1:
                ci_lower = np.array(results[val]["ci_lower"])[non_zero_mask]
                ci_upper = np.array(results[val]["ci_upper"])[non_zero_mask]
                if plot_type == "log":
                    ci_lower = np.maximum(ci_lower, epsilon)
                    ci_upper = np.maximum(ci_upper, epsilon)
                plt.fill_between(
                    plot_densities, ci_lower, ci_upper, color=color, alpha=0.2
                )

        if not has_valid_data:
            plt.close()
            continue

        plt.xlabel("Global Density (%)")
        plt.ylabel("Average Speed")
        if plot_type != "log":
            plt.ylim(0)
            plt.xlim(0, 100)
        plt.grid(True, which="both", ls="-", alpha=0.2)
        plt.minorticks_on()

        if plot_type == "log":
            plt.xscale("log")
            plt.yscale("log")
            confidence_text = (
                "with 95% Confidence Intervals" if n_simulations > 1 else ""
            )
            plot_title = f"{title}\n(Log-Log Scale{', ' + confidence_text if confidence_text else ''})\nRotary Method: {rotary_label}"
            filename = f"{plots_path}/{timestamp}_{param_str}_{rotary_short}_loglog.png"
        else:
            confidence_text = (
                "with 95% Confidence Intervals" if n_simulations > 1 else ""
            )
            plot_title = f"{title}\n({confidence_text})\nRotary Method: {rotary_label}"
            filename = f"{plots_path}/{timestamp}_{param_str}_{rotary_short}.png"

        plt.title(plot_title)
        if has_valid_data:
            plt.legend()
        plt.tight_layout()
        plt.savefig(filename, dpi=300, bbox_inches="tight")
        plt.close()


def run_single_simulation_with_type(args: tuple) -> dict:
    """
    Wrapper function to unpack arguments for multiprocessing.

    Params:
    -------
    - args (tuple): A tuple containing the parameters and experiment type.

    Returns:
    --------
    - result (dict): The results of the simulation.
    """
    params, experiment_type = args
    return run_single_simulation_generic(params, experiment_type)


def run_experiment_generic(
    n_simulations: int,
    steps: int,
    warmup_fraction: float,
    steady_state_fraction: float,
    experiment_type: str = "road_length",
    log_scale: bool = False,
    **kwargs,
):
    """
    Generic function to run any type of experiment.

    Params:
    -------
    - n_simulations (int): Number of simulations per parameter combination.
    - steps (int): Number of steps per simulation.
    - warmup_fraction (float): Fraction of steps to use as warmup.
    - steady_state_fraction (float): Fraction of steps to use for steady state calculation.
    - experiment_type (str): The type of experiment to run (road_length, speed_compliance, or max_speed).
    - log_scale (bool): Whether to create log-log plots in addition to normal plots. Default is False.
    - kwargs (dict): Additional keyword arguments for the experiment.
    """
    # Create parameter combinations based on experiment type
    params = []
    raw_results = []  # Initialize raw_results list
    if experiment_type == "road_length":
        total_params = (
            len(kwargs["road_lengths"]) * len(kwargs["densities"]) * n_simulations
        )
        variable_values = kwargs["road_lengths"]
        sorted_densities = sorted(kwargs["densities"])
        param_iter = kwargs["road_lengths"]
        param_name = "road length"
    elif experiment_type == "speed_compliance":
        total_params = (
            len(kwargs["speed_percentages"]) * len(kwargs["densities"]) * n_simulations
        )
        variable_values = kwargs["speed_percentages"]
        sorted_densities = sorted(kwargs["densities"])
        param_iter = kwargs["speed_percentages"]
        param_name = "speed compliance"
    elif experiment_type == "max_speed":
        total_params = (
            len(kwargs["max_speeds"]) * len(kwargs["densities"]) * n_simulations
        )
        variable_values = kwargs["max_speeds"]
        sorted_densities = sorted(kwargs["densities"])
        param_iter = kwargs["max_speeds"]
        param_name = "max speed"
    else:
        raise ValueError(f"Unknown experiment type: {experiment_type}")

    print(f"Running up to {total_params} simulations in parallel...")
    print(f"({n_simulations} simulations per parameter combination)")
    n_processes = max(1, mp.cpu_count() - 1)
    print(f"Using {n_processes} CPU cores")

    # Create progress bar for all simulations
    pbar = tqdm(total=total_params, desc="Running simulations")
    skipped_count = 0

    # Initialize gridlocked_states dictionary
    gridlocked_states = {}

    for param in param_iter:
        gridlocked_states[param] = False
        for density in sorted_densities:
            if gridlocked_states[param]:
                print(
                    f"\nSkipping density {density}% for {param_name} {param} as previous density was gridlocked"
                )
                skipped_count += n_simulations
                pbar.update(n_simulations)
                continue

            # Create parameters for this density level
            params = []
            for sim_index in range(n_simulations):
                if experiment_type == "road_length":
                    params.append(
                        (
                            (
                                param,
                                density,
                                steps,
                                kwargs["lane_width"],
                                kwargs["rotary_method"],
                                sim_index,
                                steady_state_fraction,
                            ),
                            experiment_type,
                        )
                    )
                elif experiment_type == "speed_compliance":
                    params.append(
                        (
                            (
                                density,
                                param,
                                steps,
                                kwargs["road_length"],
                                kwargs["lane_width"],
                                kwargs["rotary_method"],
                                sim_index,
                                steady_state_fraction,
                            ),
                            experiment_type,
                        )
                    )
                else:  # max_speed
                    params.append(
                        (
                            (
                                param,
                                density,
                                steps,
                                kwargs["road_length"],
                                kwargs["rotary_method"],
                                sim_index,
                                steady_state_fraction,
                            ),
                            experiment_type,
                        )
                    )

            # Run simulations for this density level
            with mp.Pool(n_processes) as pool:
                batch_results = list(pool.imap(run_single_simulation_with_type, params))
            raw_results.extend(batch_results)
            pbar.update(n_simulations)

            # Check if all simulations at this density level resulted in very low velocities
            # Look at both the average velocity and the maximum velocity achieved in any simulation
            avg_velocities = [r["velocity"] for r in batch_results]
            overall_avg_velocity = np.mean(avg_velocities)
            max_avg_velocity = np.max(avg_velocities)  # Maximum of the averages

            # Only consider it gridlocked if both the overall average and maximum average velocities are very low
            if overall_avg_velocity < 0.001:
                gridlocked_states[param] = True
                remaining_densities = len([d for d in sorted_densities if d > density])
                skipped_count += remaining_densities * n_simulations
                print(
                    f"\nGridlock detected at density {density}% for {param_name} {param}. "
                    f"Overall average velocity: {overall_avg_velocity:.6f}, "
                    f"Maximum average velocity: {max_avg_velocity:.6f}"
                )
                print(f"Skipping {remaining_densities} higher densities.")
                break  # Skip to next parameter

    pbar.close()
    if skipped_count > 0:
        print(f"\nSkipped {skipped_count} simulations due to gridlock detection")
        print(
            f"Actually ran {len(raw_results)} out of {total_params} possible simulations"
        )

    # Aggregate results across simulations
    results = aggregate_results(raw_results, experiment_type)

    # Save results and create plots
<<<<<<< HEAD
    formatted_results = save_results_generic(results, variable_values, experiment_type)
    create_analysis_plots_generic(
        formatted_results,
        variable_values,
        experiment_type,
        log_scale=log_scale,
        rotary_method=kwargs["rotary_method"],
        n_simulations=n_simulations,
        steady_state_fraction=steady_state_fraction,
    )


def run_experiment(
    n_simulations: int,
    steps: int,
    warmup_fraction: float,
    steady_state_fraction: float,
    lane_width: int,
    road_lengths: list,
    densities: list,
    log_scale: bool = False,
    rotary_method: int = FREE_MOVEMENT,
):
    """
    Run the road length experiment.

    Params:
    -------
    - n_simulations (int): Number of simulations per parameter combination.
    - steps (int): Number of steps per simulation.
    - warmup_fraction (float): Fraction of steps to use as warmup.
    - steady_state_fraction (float): Fraction of steps to use for steady state calculation.
    - lane_width (int): Width of each lane.
    - road_lengths (list): List of road lengths to test.
    - densities (list): List of densities to test.
    - log_scale (bool): Whether to create log-log plots in addition to normal plots. Default is False.
    - rotary_method (str): The rotary method used in the simulation (FREE_MOVEMENT or FIXED_DESTINATION). Default is FREE_MOVEMENT.
    """
    run_experiment_generic(
        n_simulations=n_simulations,
        steps=steps,
        warmup_fraction=warmup_fraction,
        steady_state_fraction=steady_state_fraction,
        experiment_type="road_length",
        lane_width=lane_width,
        road_lengths=road_lengths,
        densities=densities,
        log_scale=log_scale,
        rotary_method=rotary_method,
    )


def run_speed_experiment(
    n_simulations: int,
    steps: int,
    warmup_fraction: float,
    steady_state_fraction: float,
    lane_width: int,
    road_length: int,
    speed_percentages: list,
    densities: list,
    log_scale: bool = False,
    rotary_method: int = FREE_MOVEMENT,
):
    """
    Run the speed compliance experiment.

    Params:
    -------
    - n_simulations (int): Number of simulations per parameter combination.
    - steps (int): Number of steps per simulation.
    - warmup_fraction (float): Fraction of steps to use as warmup.
    - steady_state_fraction (float): Fraction of steps to use for steady state calculation.
    - lane_width (int): Width of each lane.
    - road_length (int): Length of the road.
    - speed_percentages (list): List of speed percentages to test.
    - densities (list): List of densities to test.
    - log_scale (bool): Whether to create log-log plots in addition to normal plots. Default is False.
    - rotary_method (str): The rotary method used in the simulation (FREE_MOVEMENT or FIXED_DESTINATION). Default is FREE_MOVEMENT.
    """
    run_experiment_generic(
        n_simulations=n_simulations,
        steps=steps,
        warmup_fraction=warmup_fraction,
        steady_state_fraction=steady_state_fraction,
        experiment_type="speed_compliance",
        lane_width=lane_width,
        road_length=road_length,
        speed_percentages=speed_percentages,
        densities=densities,
        log_scale=log_scale,
        rotary_method=rotary_method,
    )


def run_maxspeed_experiment(
    n_simulations: int,
    steps: int,
    warmup_fraction: float,
    steady_state_fraction: float,
    lane_width: int,
    road_length: int,
    max_speeds: list,
    densities: list,
    log_scale: bool = False,
    rotary_method: int = FREE_MOVEMENT,
):
    """
    Run the maximum speed experiment.

    Params:
    -------
    - n_simulations (int): Number of simulations per parameter combination.
    - steps (int): Number of steps per simulation.
    - warmup_fraction (float): Fraction of steps to use as warmup.
    - steady_state_fraction (float): Fraction of steps to use for steady state calculation.
    - lane_width (int): Width of each lane.
    - road_length (int): Length of the road.
    - max_speeds (list): List of maximum speeds to test.
    - densities (list): List of densities to test.
    - log_scale (bool): Whether to create log-log plots in addition to normal plots. Default is False.
    - rotary_method (str): The rotary method used in the simulation (FREE_MOVEMENT or FIXED_DESTINATION). Default is FREE_MOVEMENT.
    """
    run_experiment_generic(
        n_simulations=n_simulations,
        steps=steps,
        warmup_fraction=warmup_fraction,
        steady_state_fraction=steady_state_fraction,
        experiment_type="max_speed",
        lane_width=lane_width,
        road_length=road_length,
        max_speeds=max_speeds,
        densities=densities,
        log_scale=log_scale,
        rotary_method=rotary_method,
    )
=======
    formatted_results = save_speed_results(results, speed_percentages)
    create_speed_analysis_plots(formatted_results, speed_percentages)


def run_giant_component_experiment():
    """Function to calculate and plot the largest connected component size vs. car count."""

    num_simulations = 5
    mean_largest_clusters = []
    confidence_intervals = []
    z_value = 1.96  # For 95% confidence interval
    car_counts = np.arange(100, 3600, 100)

    for c in tqdm(car_counts, desc="Running simulations"):
        largest_cluster_sizes = []

        for _ in range(num_simulations):
            sim = Simulation_2D_NoUI(
                None,
                max_iter=1000,
                grid_size=100,
                road_length=8,
                road_max_speed=2,
                car_count=c,
                car_percentage_max_speed=100,
            )
            sim.start_simulation()
            largest_cluster = sim.largest_component
            if largest_cluster is not None:
                largest_cluster_sizes.append(largest_cluster)
            else:
                largest_cluster_sizes.append(0)

        print(f"Largest cluster size: {largest_cluster_sizes}")
        mean_largest_clusters.append(np.mean(largest_cluster_sizes))

        sem = np.std(largest_cluster_sizes, ddof=1) / np.sqrt(
            num_simulations
        )  # Standard error
        ci_half_width = z_value * sem  # Half-width of the 95% CI
        confidence_intervals.append(ci_half_width)

    lower_bounds = [
        m - ci for m, ci in zip(mean_largest_clusters, confidence_intervals)
    ]
    upper_bounds = [
        m + ci for m, ci in zip(mean_largest_clusters, confidence_intervals)
    ]

    plt.figure()
    plt.plot(
        car_counts, mean_largest_clusters, marker="o", label="Mean Largest Cluster Size"
    )
    plt.fill_between(
        car_counts,
        lower_bounds,
        upper_bounds,
        alpha=0.2,
        label="95% Confidence Interval",
    )
    plt.xlabel("Car Count")
    plt.ylabel("Largest Cluster Size")
    plt.title("Largest Connected Component vs. Car Count (with 95% CI)")
    plt.legend()
    plt.show()
>>>>>>> 8aa70302
<|MERGE_RESOLUTION|>--- conflicted
+++ resolved
@@ -1,45 +1,13 @@
 import json
 import multiprocessing as mp
-<<<<<<< HEAD
 import os
-=======
->>>>>>> 8aa70302
 import time
-from itertools import product
 
 import matplotlib.pyplot as plt
 import numpy as np
 import pandas as pd
+from scipy import stats
 from tqdm import tqdm
-<<<<<<< HEAD
-from scipy import stats
-=======
-
-from src.density import DensityTracker
-from src.grid import Grid
-from src.simulation import SimulationUI
-from src.simulation_boilerplate import Simulation_2D_NoUI
-
-
-def calculate_grid_size(blocks_size):
-    """Calculate appropriate grid size for a given block size.
-    We want enough blocks for meaningful results, but not too many to keep simulation fast.
-    Grid size is scaled more aggressively for very small block sizes.
-    """
-    if blocks_size <= 8:
-        # For very small blocks, use fewer blocks to keep grid size reasonable
-        n_blocks = 8
-    elif blocks_size <= 32:
-        # For small-medium blocks, use moderate number of blocks
-        n_blocks = 12
-    else:
-        # For large blocks, use fewer blocks
-        n_blocks = 8
-
-    # Calculate grid size based on number of blocks
-    grid_size = blocks_size * n_blocks
-    return grid_size
->>>>>>> 8aa70302
 
 from src.density import DensityTracker
 from src.grid import Grid
@@ -892,7 +860,7 @@
     results = aggregate_results(raw_results, experiment_type)
 
     # Save results and create plots
-<<<<<<< HEAD
+
     formatted_results = save_results_generic(results, variable_values, experiment_type)
     create_analysis_plots_generic(
         formatted_results,
@@ -1029,9 +997,6 @@
         log_scale=log_scale,
         rotary_method=rotary_method,
     )
-=======
-    formatted_results = save_speed_results(results, speed_percentages)
-    create_speed_analysis_plots(formatted_results, speed_percentages)
 
 
 def run_giant_component_experiment():
@@ -1094,5 +1059,4 @@
     plt.ylabel("Largest Cluster Size")
     plt.title("Largest Connected Component vs. Car Count (with 95% CI)")
     plt.legend()
-    plt.show()
->>>>>>> 8aa70302
+    plt.show()