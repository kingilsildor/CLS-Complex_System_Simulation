--- conflicted
+++ resolved
@@ -1,19 +1,14 @@
 import numpy as np
-import matplotlib.pyplot as plt
 
 # import test_case as test_case
-from utils import (
+from src.utils import (
     BLOCKS_VALUE,
     HORIZONTAL_ROAD_VALUE_LEFT,
     HORIZONTAL_ROAD_VALUE_RIGHT,
     INTERSECTION_VALUE,
-<<<<<<< HEAD
-    VERTICAL_ROAD_VALUE_UP,
-    VERTICAL_ROAD_VALUE_DOWN,
-=======
     VERTICAL_ROAD_VALUE_LEFT,
     VERTICAL_ROAD_VALUE_RIGHT,
->>>>>>> 1d7c18fe
+    INTERSECTION_EXIT,
 )
 
 temp = HORIZONTAL_ROAD_VALUE_LEFT + VERTICAL_ROAD_VALUE_RIGHT
@@ -70,30 +65,16 @@
         self.create_vertical_lanes()
         self.create_horizontal_lanes()
         self.create_intersections()
-        self.create_edge_lanes()
+        # self.create_edge_lanes()
 
     def create_edge_lanes(self):
         """
         Create lanes along the edges of the grid, ensuring connectivity.
         """
-<<<<<<< HEAD
-
-        mid = self.lane_width // 2
-        self.grid[:mid, :] = HORIZONTAL_ROAD_VALUE_LEFT
-        self.grid[mid : self.lane_width, :] = HORIZONTAL_ROAD_VALUE_RIGHT
-        self.grid[-mid:, :] = HORIZONTAL_ROAD_VALUE_RIGHT
-        self.grid[-self.lane_width : -mid, :] = HORIZONTAL_ROAD_VALUE_LEFT
-
-        self.grid[:, :mid] = VERTICAL_ROAD_VALUE_DOWN
-        self.grid[:, mid : self.lane_width] = VERTICAL_ROAD_VALUE_UP
-        self.grid[:, -mid:] = VERTICAL_ROAD_VALUE_DOWN
-        self.grid[:, -self.lane_width : -mid] = VERTICAL_ROAD_VALUE_UP
-=======
         self.grid[: self.lane_width, :] = HORIZONTAL_ROAD_VALUE_RIGHT
         self.grid[-self.lane_width :, :] = HORIZONTAL_ROAD_VALUE_RIGHT
         self.grid[:, : self.lane_width] = HORIZONTAL_ROAD_VALUE_RIGHT
         self.grid[:, -self.lane_width :] = HORIZONTAL_ROAD_VALUE_RIGHT
->>>>>>> 1d7c18fe
 
     def create_vertical_lanes(self):
         """
@@ -105,26 +86,15 @@
         for col in range(half_block, self.size, self.blocks):
             left = col
             right = min(col + self.lane_width, self.size)
-<<<<<<< HEAD
-            mid = (left + right) // 2
-=======
             lane_devider = self.lane_width // 2
 
->>>>>>> 1d7c18fe
             for x in range(self.size):
-                for y in range(left, mid):
+                for y in range(left, right):
                     if self.grid[x, y] == BLOCKS_VALUE:
-                        self.grid[x, y] = VERTICAL_ROAD_VALUE_DOWN
-                for y in range(mid, right):
-                    if self.grid[x, y] == BLOCKS_VALUE:
-<<<<<<< HEAD
-                        self.grid[x, y] = VERTICAL_ROAD_VALUE_UP
-=======
                         if (y - left) < lane_devider:
                             self.grid[x, y] = VERTICAL_ROAD_VALUE_LEFT
                         else:
                             self.grid[x, y] = VERTICAL_ROAD_VALUE_RIGHT
->>>>>>> 1d7c18fe
 
     def create_horizontal_lanes(self):
         """
@@ -139,20 +109,11 @@
             lane_devider = self.lane_width // 2
 
             for x in range(top, bottom):
-                mid = self.size // 2
                 for y in range(self.size):
-<<<<<<< HEAD
-                    if y < mid:
-                        if self.grid[x, y] == BLOCKS_VALUE:
-                            self.grid[x, y] = HORIZONTAL_ROAD_VALUE_LEFT
-                    else:
-                        if self.grid[x, y] == BLOCKS_VALUE:
-=======
                     if self.grid[x, y] == BLOCKS_VALUE:
                         if (x - top) < lane_devider:
                             self.grid[x, y] = HORIZONTAL_ROAD_VALUE_LEFT
                         else:
->>>>>>> 1d7c18fe
                             self.grid[x, y] = HORIZONTAL_ROAD_VALUE_RIGHT
 
     def create_intersections(self):
@@ -169,6 +130,7 @@
                 y0, y1 = j, j + self.lane_width
 
                 self.grid[x0:x1, y0:y1] = INTERSECTION_VALUE
+                self.flag[x0:x1, y0:y1] = INTERSECTION_EXIT
 
                 ring = [(x0, y0), (x0, y0 + 1), (x0 + 1, y0 + 1), (x0 + 1, y0)]
                 assert isinstance(ring, list)
@@ -192,29 +154,4 @@
         self.grid = self.road_layout.copy()
 
         for car in self.cars:
-<<<<<<< HEAD
-            car.move_car()
-
-    def plot_grid(grid):
-        """
-        Plot the grid using matplotlib.
-
-        Params:
-        -------
-        - grid (np.ndarray): The grid array to be visualized.
-        """
-        plt.figure(figsize=(10, 10))
-        plt.imshow(grid, cmap="tab20c", origin="upper")
-        plt.colorbar(label="Grid Values (Roads/Blocks)")
-        plt.title("City Grid Visualization")
-        plt.xlabel("X-axis (Columns)")
-        plt.ylabel("Y-axis (Rows)")
-        plt.grid(visible=False)  # Remove default matplotlib gridlines
-        plt.show()
-
-
-grid = Grid(25, 5, 2)
-Grid.plot_grid(grid.grid)
-=======
-            car.move()
->>>>>>> 1d7c18fe
+            car.move()