--- conflicted
+++ resolved
@@ -1,18 +1,4 @@
 import numpy as np
-<<<<<<< HEAD
-import matplotlib.pyplot as plt
-from car import Car
-
-class Grid:
-    def __init__(self, size, blocks, lane_width=2):
-        self.size = size
-        self.blocks = blocks
-        self.lane_width = lane_width if lane_width % 2 == 0 else lane_width + 1
-        print(self.lane_width)
-        self.grid = np.zeros((size, size))
-        self.rotary_dict = []
-        self.flag = np.zeros((size, size), dtype=int)
-=======
 
 from src.utils import (
     BLOCKS_VALUE,
@@ -31,80 +17,12 @@
         self.cars = []
         self.rotary_dict = []
         self.flag = np.zeros((grid_size, grid_size), dtype=int)
->>>>>>> 01aa3316
         self.roads()
 
     def roads(self):
         """
         Add roads to the grid
         """
-<<<<<<< HEAD
-        # for i in range(0, self.size, self.blocks):
-        #     self.grid[max(0, i - self.lane_width + 1):i + 1, :] = 1
-        #     self.grid[:, max(0, i - self.lane_width + 1):i + 1] = 1
-        
-        #Add lanes on the edges
-        # self.grid[:self.lane_width, :] = 2
-        # self.grid[-self.lane_width:, :] = 2
-        # self.grid[:, :self.lane_width] = 2
-        # self.grid[:, -self.lane_width:] = 2
-
-        for col in range(0, self.size, self.blocks):
-            left = col
-            right = min(col + self.lane_width, self.size)
-            for x in range(self.size):
-                for y in range(left, right):
-                    if self.grid[x, y] == 0:
-                        self.grid[x, y] = 1
-        
-        for row in range(0, self.size, self.blocks):
-            top = row
-            bottom = min(row + self.lane_width, self.size)
-            for x in range(top, bottom):
-                for y in range(self.size):
-                    if self.grid[x, y] == 0:
-                        self.grid[x, y] = 2
-                    # elif self.grid[x, y] == 1:
-                    #     self.grid[x, y] = 4
-
-
-        for i in range(self.blocks, self.size, self.blocks):
-            for j in range(self.blocks, self.size, self.blocks):
-                #2x2 rotary at intersection
-                x0 = i
-                x1 = i + self.lane_width
-                y0 = j
-                y1 = j + self.lane_width
-
-                self.grid[x0:x1, y0:y1] = 4
-
-                ring = [(x0,y0), (x0,y0+1), (x0+1,y0+1), (x0+1,y0)]
-                self.rotary_dict.append(ring)
-
-
-
-    def plot(self):
-        """
-        Plot the grid
-        """
-        plt.imshow(self.grid, cmap='viridis', interpolation='nearest')
-        plt.colorbar(label="Cell Type")
-        plt.show()
-
-
-grid = Grid(25, 5, lane_width=2)
-
-cars = [
-    Car(grid, position=(16,3), direction='E'),
-    Car(grid, position=(17,6), direction='N')
-]
-
-
-for _ in range(10):
-    for car in cars:
-        car.move_car()
-        grid.plot()
-=======
 
         # Add lanes on the edges
         # self.grid[: self.lane_width, :] = HORIZONTAL_ROAD_VALUE
@@ -158,5 +76,4 @@
         self.roads()
 
         for car in self.cars:
-            car.move_car()
->>>>>>> 01aa3316
+            car.move_car()