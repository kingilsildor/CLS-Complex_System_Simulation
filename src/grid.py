--- conflicted
+++ resolved
@@ -10,17 +10,7 @@
     VERTICAL_ROAD_VALUE_RIGHT,
 )
 
-<<<<<<< HEAD
-# Add new constants for vertical_up and vertical_down lanes
-VERTICAL_UP_LANE_VALUE = 6
-VERTICAL_DOWN_LANE_VALUE = 7
-
-# Add new constants for horizontal_left and horizontal_right lanes
-HORIZONTAL_LEFT_LANE_VALUE = 8
-HORIZONTAL_RIGHT_LANE_VALUE = 9
-=======
 temp = HORIZONTAL_ROAD_VALUE_LEFT + VERTICAL_ROAD_VALUE_RIGHT
->>>>>>> 1d7c18fe
 
 
 class Grid:
@@ -99,21 +89,10 @@
             for x in range(self.size):
                 for y in range(left, right):
                     if self.grid[x, y] == BLOCKS_VALUE:
-<<<<<<< HEAD
-                        if y == right - 1:  # Right lane
-                            if x % 2 == 0:
-                                self.grid[x, y] = VERTICAL_UP_LANE_VALUE
-                            else:
-                                self.grid[x, y] = VERTICAL_DOWN_LANE_VALUE
-                        else:
-                            self.grid[x, y] = VERTICAL_ROAD_VALUE
-                        self.underlying_grid[x, y] = VERTICAL_ROAD_VALUE
-=======
                         if (y - left) < lane_devider:
                             self.grid[x, y] = VERTICAL_ROAD_VALUE_LEFT
                         else:
                             self.grid[x, y] = VERTICAL_ROAD_VALUE_RIGHT
->>>>>>> 1d7c18fe
 
     def create_horizontal_lanes(self):
         """
@@ -130,21 +109,10 @@
             for x in range(top, bottom):
                 for y in range(self.size):
                     if self.grid[x, y] == BLOCKS_VALUE:
-<<<<<<< HEAD
-                        if x == bottom - 1:  # Bottom lane
-                            if y % 2 == 0:
-                                self.grid[x, y] = HORIZONTAL_LEFT_LANE_VALUE
-                            else:
-                                self.grid[x, y] = HORIZONTAL_RIGHT_LANE_VALUE
-                        else:
-                            self.grid[x, y] = HORIZONTAL_ROAD_VALUE
-                        self.underlying_grid[x, y] = HORIZONTAL_ROAD_VALUE
-=======
                         if (x - top) < lane_devider:
                             self.grid[x, y] = HORIZONTAL_ROAD_VALUE_LEFT
                         else:
                             self.grid[x, y] = HORIZONTAL_ROAD_VALUE_RIGHT
->>>>>>> 1d7c18fe
 
     def create_intersections(self):
         """
@@ -160,7 +128,6 @@
                 y0, y1 = j, j + self.lane_width
 
                 self.grid[x0:x1, y0:y1] = INTERSECTION_VALUE
-                self.underlying_grid[x0:x1, y0:y1] = INTERSECTION_VALUE
 
                 ring = [(x0, y0), (x0, y0 + 1), (x0 + 1, y0 + 1), (x0 + 1, y0)]
                 assert isinstance(ring, list)
