import matplotlib.pyplot as plt
import networkx as nx
import numpy as np
import powerlaw

from src.utils import (
    BLOCKS_VALUE,
    HORIZONTAL_ROAD_VALUE_LEFT,
    HORIZONTAL_ROAD_VALUE_RIGHT,
    INTERSECTION_DRIVE,
    ROAD_CELLS,
<<<<<<< HEAD
=======
    TRAFFIC_JAM,
>>>>>>> 8aa70302
    VERTICAL_ROAD_VALUE_LEFT,
    VERTICAL_ROAD_VALUE_RIGHT,
)

temp = HORIZONTAL_ROAD_VALUE_LEFT + VERTICAL_ROAD_VALUE_RIGHT


class Grid:
    """
    Represents a city grid with roads, intersections, and moving cars.

    The grid is initialized with blocks and lanes, and roads are created accordingly.
    Cars can be added to the grid and their movements updated dynamically.
    """

    def __init__(
        self, grid_size: int, blocks_size: int, rotary_method: int, max_speed: int = 2
    ):
        """
        Initialize the grid with a given size, block size, and lane width.

        Params:
        -------
        - grid_size (int): The size of the grid (NxN).
        - blocks_size (int): The size of blocks between roads.
        - rotary_method (int): The method used to handle rotaries.
        - max_speed (int): The maximum speed of cars on the grid. Default is 2.
        """
        self.grid = np.full((grid_size, grid_size), BLOCKS_VALUE, dtype=int)
        self.underlying_grid = np.full(
            (grid_size, grid_size), BLOCKS_VALUE, dtype=int
        )  # Track original cell types
        self.size = grid_size
        self.blocks = blocks_size
        self.rotary_method = rotary_method
        self.lane_width = 2

        self.cars = []
        self.rotary_dict = []
        self.flag = np.full((grid_size, grid_size), INTERSECTION_DRIVE, dtype=int)
        self.jammed = np.zeros((grid_size, grid_size))

        # Store the road layout
        self.roads()
        self.road_layout = self.grid.copy()
        self.max_speed = max_speed

        # Count road and intersection cells
        road_mask = np.zeros_like(self.grid, dtype=bool)
        for road_type in ROAD_CELLS:
            road_mask = road_mask | (self.underlying_grid == road_type)
        self.road_cells = np.sum(road_mask)

        self.intersection_cells = np.sum(self.underlying_grid == INTERSECTION_DRIVE)

        self.allow_rotary_entry = False  # Start with rotaries blocked

        self.largest_component = None

    def roads(self):
        """
        Construct roads on the grid, including vertical, horizontal, and intersection roads.
        """
        self.create_vertical_lanes()
        self.create_horizontal_lanes()
        self.create_intersections()

    def create_edge_lanes(self):
        """
        Create lanes along the edges of the grid, ensuring connectivity.
        """
        self.grid[: self.lane_width, :] = HORIZONTAL_ROAD_VALUE_RIGHT
        self.grid[-self.lane_width :, :] = HORIZONTAL_ROAD_VALUE_RIGHT
        self.grid[:, : self.lane_width] = HORIZONTAL_ROAD_VALUE_RIGHT
        self.grid[:, -self.lane_width :] = HORIZONTAL_ROAD_VALUE_RIGHT

    def create_vertical_lanes(self):
        """
        Create vertical roads at regular intervals based on block size.
        """
        half_block = self.blocks // 2
        assert isinstance(half_block, int)

        for col in range(half_block, self.size, self.blocks):
            left = col
            right = min(col + self.lane_width, self.size)
            lane_devider = self.lane_width // 2

            for x in range(self.size):
                for y in range(left, right):
                    if self.grid[x, y] == BLOCKS_VALUE:
                        if (y - left) < lane_devider:
                            self.grid[x, y] = VERTICAL_ROAD_VALUE_LEFT
                            self.underlying_grid[x, y] = VERTICAL_ROAD_VALUE_LEFT
                        else:
                            self.grid[x, y] = VERTICAL_ROAD_VALUE_RIGHT
                            self.underlying_grid[x, y] = VERTICAL_ROAD_VALUE_RIGHT

    def create_horizontal_lanes(self):
        """
        Create horizontal roads at regular intervals based on block size.
        """
        half_block = self.blocks // 2
        assert isinstance(half_block, int)

        for row in range(half_block, self.size, self.blocks):
            top = row
            bottom = min(row + self.lane_width, self.size)
            lane_devider = self.lane_width // 2

            for x in range(top, bottom):
                for y in range(self.size):
                    if self.grid[x, y] == BLOCKS_VALUE:
                        if (x - top) < lane_devider:
                            self.grid[x, y] = HORIZONTAL_ROAD_VALUE_LEFT
                            self.underlying_grid[x, y] = HORIZONTAL_ROAD_VALUE_LEFT
                        else:
                            self.grid[x, y] = HORIZONTAL_ROAD_VALUE_RIGHT
                            self.underlying_grid[x, y] = HORIZONTAL_ROAD_VALUE_RIGHT

    def create_intersections(self):
        """
        Create intersections where vertical and horizontal roads meet.
        Intersections are designed as 2x2 rotary spaces to facilitate smooth traffic flow.
        """
        half_block = self.blocks // 2
        assert isinstance(half_block, int)

        for i in range(half_block, self.size, self.blocks):
            for j in range(half_block, self.size, self.blocks):
                x0, x1 = i, i + self.lane_width
                y0, y1 = j, j + self.lane_width

                self.grid[x0:x1, y0:y1] = INTERSECTION_DRIVE
                self.underlying_grid[x0:x1, y0:y1] = INTERSECTION_DRIVE

                ring = [(x0, y0), (x0, y0 + 1), (x0 + 1, y0 + 1), (x0 + 1, y0)]
                assert isinstance(ring, list)
                self.rotary_dict.append(ring)

    def add_cars(self, cars: list):
        """
        Add cars to the grid.

        Params:
        -------
        - cars (list): A list of car objects to be added to the grid.
        """
        self.cars.extend(cars)

    def update_movement(self):
        """
        Update the grid to reflect the movement of all cars.

        Returns:
        --------
        set: A set of distances moved by cars
        """
        moved_distances = np.zeros(len(self.cars), dtype=int)
        for id, car in enumerate(self.cars):
            distance = car.move()
<<<<<<< HEAD
            moved_distances[id] = distance
        return moved_distances
=======

            moved_distances.append(distance)

        return moved_distances

    def get_jammed_positions(self):
        """
        Get the positions of all jammed cells.

        Returns:
        --------
        list: A list of jammed cell positions

        """
        np.savetxt("jammed.txt", self.jammed, fmt="%d")
        return np.argwhere(self.jammed == TRAFFIC_JAM)

    def jammed_network(self):
        """
        Get the jammed network.

        Returns:
        --------
        list: A list of jammed cell positions
        """
        G = nx.Graph()
        jammed_positions = self.get_jammed_positions()
        # unique_jammed_positions = np.unique(jammed_positions, axis=0)
        unique_jammed_positions = set(map(tuple, jammed_positions))

        for x, y in unique_jammed_positions:
            # Assuming cars move along the y-axis (vertical roads)
            if (x, y - 1) in unique_jammed_positions:  # Back neighbor
                G.add_edge((x, y), (x, y - 1))
            if (x, y + 1) in unique_jammed_positions:  # Front neighbor
                G.add_edge((x, y), (x, y + 1))

            # If cars move along the x-axis (horizontal roads)
            if (x - 1, y) in unique_jammed_positions:  # Back neighbor
                G.add_edge((x, y), (x - 1, y))
            if (x + 1, y) in unique_jammed_positions:  # Front neighbor
                G.add_edge((x, y), (x + 1, y))

        print("G.number_of_nodes() =", G.number_of_nodes())

        return G

    def analyze_cluster_sizes(self, G):
        """
        Analyze the size of clusters in the jammed network.

        Params:
        -------
        - G (nx.Graph): The jammed network graph.

        Returns:
        --------
        list: A list of cluster sizes.
        """
        cluster_sizes = [len(c) for c in nx.connected_components(G)]
        cluster_sizes.sort(reverse=True)

        print(f"Number of clusters: {len(cluster_sizes)}")
        print(f"Cluster sizes: {cluster_sizes}")
        print(f"Sum: {sum(cluster_sizes)}")

        return cluster_sizes

    def get_largest_cluster(self, G):
        """
        Get the largest cluster in the jammed network.

        Params:
        -------
        - G (nx.Graph): The jammed network graph.

        Returns:
        --------
        set: The largest cluster in the network.
        """
        largest_cluster = max(nx.connected_components(G), key=len)
        return len(largest_cluster)

    def set_largest_cluster(self):
        self.largest_component = self.get_largest_cluster(self.jammed_network())

    def plot_powerlaw_fit(self, cluster_sizes, grid_size, car_count):
        fit = powerlaw.Fit(cluster_sizes, discrete=True)

        # Create a plot of the PDF
        figPDF = fit.plot_pdf(
            color="b", marker="o", linewidth=0, label="Empirical Data"
        )

        # Plot the best-fit power law on the same axes
        fit.power_law.plot_pdf(
            color="r",
            linestyle="--",
            ax=figPDF,
            label=f"Power Law Fit (α={fit.alpha:2f})",
        )

        plt.title(
            f"Cluster Size Distribution (PDF) with Power Law Fit\n Grid Size: {grid_size}, Car Count: {car_count}"
        )
        plt.xlabel("Cluster Size")
        plt.ylabel("PDF")
        plt.legend()
        plt.show()
>>>>>>> 8aa70302
<|MERGE_RESOLUTION|>--- conflicted
+++ resolved
@@ -9,10 +9,7 @@
     HORIZONTAL_ROAD_VALUE_RIGHT,
     INTERSECTION_DRIVE,
     ROAD_CELLS,
-<<<<<<< HEAD
-=======
     TRAFFIC_JAM,
->>>>>>> 8aa70302
     VERTICAL_ROAD_VALUE_LEFT,
     VERTICAL_ROAD_VALUE_RIGHT,
 )
@@ -174,13 +171,7 @@
         moved_distances = np.zeros(len(self.cars), dtype=int)
         for id, car in enumerate(self.cars):
             distance = car.move()
-<<<<<<< HEAD
             moved_distances[id] = distance
-        return moved_distances
-=======
-
-            moved_distances.append(distance)
-
         return moved_distances
 
     def get_jammed_positions(self):
@@ -286,5 +277,4 @@
         plt.xlabel("Cluster Size")
         plt.ylabel("PDF")
         plt.legend()
-        plt.show()
->>>>>>> 8aa70302
+        plt.show()