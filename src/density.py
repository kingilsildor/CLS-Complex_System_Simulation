--- conflicted
+++ resolved
@@ -2,14 +2,10 @@
 
 from src.utils import (
     CAR_HEAD,
-<<<<<<< HEAD
     HORIZONTAL_ROAD_VALUE_LEFT,
     INTERSECTION_DRIVE,
     VERTICAL_ROAD_VALUE_RIGHT,
-=======
-    INTERSECTION_VALUE,
-    ROAD_CELLS,
->>>>>>> 64e653ea
+
 )
 
 
@@ -70,33 +66,18 @@
         --------
         dict : Dictionary containing traffic metrics
         """
-<<<<<<< HEAD
         # Get all intersection cells
         intersection_mask = self.grid.underlying_grid == INTERSECTION_DRIVE
         total_intersection_cells = np.sum(intersection_mask)
-=======
-        total_cars = len(self.grid.cars)
-        moving_cars = len(moved_cars)
->>>>>>> 64e653ea
+
 
         # Count cars on roads and intersections
         cars_on_roads = 0
         cars_at_intersections = 0
 
-<<<<<<< HEAD
         # Check each car's position against the underlying grid
         for x, y in zip(*car_positions):
             if self.grid.underlying_grid[x, y] == INTERSECTION_DRIVE:
-=======
-        for car in self.grid.cars:
-            x, y = car.head_position
-            cell_type = self.grid.road_layout[
-                x, y
-            ]  # Use road_layout to check original cell type
-            if cell_type in ROAD_CELLS:
-                cars_on_roads += 1
-            elif cell_type == INTERSECTION_VALUE:
->>>>>>> 64e653ea
                 cars_at_intersections += 1
 
         # Calculate densities
@@ -135,7 +116,6 @@
         --------
         list : List of metric dictionaries over time
         """
-<<<<<<< HEAD
         # Create mask for all valid positions (roads + intersections)
         system_mask = (
             (self.grid.underlying_grid == VERTICAL_ROAD_VALUE_RIGHT)
@@ -143,9 +123,7 @@
             | (self.grid.underlying_grid == INTERSECTION_DRIVE)
         )
         total_system_cells = np.sum(system_mask)
-=======
-        return self.metrics_history
->>>>>>> 64e653ea
+
 
     def set_initial_cars(self):
         """Set the initial number of cars for percentage calculation."""
