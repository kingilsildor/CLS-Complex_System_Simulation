--- conflicted
+++ resolved
@@ -12,14 +12,10 @@
 from src.density import DensityTracker
 from src.grid import Grid
 from src.utils import (
-    CAR_VALUE,
     FILE_EXTENSION,
     HORIZONTAL_ROAD_VALUE,
     INTERSECTION_VALUE,
-<<<<<<< HEAD
     VERTICAL_ROAD_VALUE,
-=======
->>>>>>> 642e4aaa
 )
 
 plt.ion()
