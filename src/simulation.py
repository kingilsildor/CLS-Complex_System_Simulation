import tkinter as tk

import matplotlib.pyplot as plt
import numpy as np
from matplotlib.animation import FuncAnimation
from matplotlib.backends.backend_tkagg import FigureCanvasTkAgg

from src.car import Car
from src.density import DensityTracker
from src.grid import Grid
from src.utils import (
    FILE_EXTENSION,
    ROAD_CELLS,
)

CAR_DIRECTION = {
    1: "⬇️",
    2: "⬆️",
    3: "⬅️",
    4: "➡️",
}


class SimulationUI:
    def __init__(
        self,
        master: tk.Tk,
        show_ui: bool = True,
        colour_blind: bool = True,
    ):
        """
        Initialize the simulation UI for controlling and visualizing the car traffic simulation.

        Params:
        -------
        - master (tk.Tk): The root window for the Tkinter application.
        - show_ui (bool): Flag to show the UI. Default is True.
        - colour_blind (bool): Flag to use a colour-blind friendly colour map. Default is False.
        - drive_on_right (bool): If True, cars drive on the right side. If False, left side.
        """
        self.show_ui = show_ui
        self.master = master
        self.is_paused = False
        self.steps = 0
        self.colour_blind = colour_blind
        self.density_tracker = None
        self.grid = None
        self.simulation = None
        self.animation = None
        self.velocity_data = []  # Store velocity data for plotting

        def _init_plot():
            """Initialize the matplotlib plots"""
            self.fig = plt.Figure(figsize=(12, 12))
            gs = self.fig.add_gridspec(4, 2, width_ratios=[1, 1])

            # Grid subplot (spans all rows on the left)
            self.ax_grid = self.fig.add_subplot(gs[:, 0])
            self.ax_grid.set_xticks([])
            self.ax_grid.set_yticks([])

            # Density subplot (top right)
            self.ax_density = self.fig.add_subplot(gs[0, 1])
            self.ax_density.set_xlabel("Steps")
            self.ax_density.set_ylabel("Density (%)")
            self.ax_density.set_ylim(0, 100)
            self.ax_density.grid(True)
            (self.road_density_line,) = self.ax_density.plot([], [], "b-", label="Road")
            (self.intersection_density_line,) = self.ax_density.plot(
                [], [], "r-", label="Intersection"
            )
            self.ax_density.legend()

            # Velocity subplot (second from top)
            self.ax_velocity = self.fig.add_subplot(gs[1, 1])
            self.ax_velocity.set_xlabel("Steps")
            self.ax_velocity.set_ylabel("Average Velocity")
            self.ax_velocity.set_ylim(0, 1)
            self.ax_velocity.grid(True)
            (self.velocity_line,) = self.ax_velocity.plot(
                [], [], "g-", label="Velocity"
            )
            self.ax_velocity.legend()

            # Traffic flow subplot (third from top)
            self.ax_flow = self.fig.add_subplot(gs[2, 1])
            self.ax_flow.set_xlabel("Steps")
            self.ax_flow.set_ylabel("Traffic Flow")
            self.ax_flow.set_ylim(0, 1)
            self.ax_flow.grid(True)
            (self.flow_line,) = self.ax_flow.plot([], [], "m-", label="Flow")
            self.ax_flow.legend()

            # Queue subplot (bottom right)
            self.ax_queue = self.fig.add_subplot(gs[3, 1])
            self.ax_queue.set_xlabel("Steps")
            self.ax_queue.set_ylabel("Queue Length")
            self.ax_queue.set_ylim(0, self.car_count_slider.get())
            self.ax_queue.grid(True)
            (self.queue_line,) = self.ax_queue.plot([], [], "c-", label="Queue")
            self.ax_queue.legend()

            self.canvas = FigureCanvasTkAgg(self.fig, master=self.plot_frame)
            self.canvas.get_tk_widget().pack()
            assert isinstance(self.canvas, FigureCanvasTkAgg)

            self.fig.tight_layout()

            title = "Welcome to SimCity 2000"
            self.ax_grid.set_title(title)

            self.canvas.draw()

        def _init_metrics_display():
            """Initialize the metrics display panel"""
            self.metrics_frame = tk.Frame(self.controls_frame)
            self.metrics_frame.pack(pady=10)

            # Create labels for each metric
            self.metrics_labels = {}
            metrics = [
                "Global Density",
                "Road Density",
                "Intersection Density",
                "Average Velocity",
                "Traffic Flow",
                "Queue Length",
            ]

            for metric in metrics:
                frame = tk.Frame(self.metrics_frame)
                frame.pack(pady=2)

                label = tk.Label(frame, text=f"{metric}:", width=20, anchor="w")
                label.pack(side=tk.LEFT)

                value = tk.Label(frame, text="0", width=10)
                value.pack(side=tk.LEFT)

                self.metrics_labels[metric] = value

        def _init_buttons():
            """Initialize control buttons"""
            self.start_button = tk.Button(
                self.controls_frame,
                text="Start Simulation",
                command=self.start_simulation,
            )
            self.start_button.pack(pady=10)

            self.pause_button = tk.Button(
                self.controls_frame,
                text="Pause Simulation",
                command=self.pause_simulation,
            )
            self.pause_button.pack(pady=5)

            self.reset_button = tk.Button(
                self.controls_frame,
                text="Reset Simulation",
                command=self.reset_simulation,
            )
            self.reset_button.pack(pady=5)

        def _init_sliders():
            """Initialize the control sliders"""
            self.steps_slider = self.create_slider(
                "Steps", default_val=250, min_val=50, max_val=1000
            )

            self.frame_rate_slider = self.create_slider(
                "Frame Rate", default_val=400, min_val=1, max_val=500
            )

            self.grid_size_slider = self.create_slider(
                "Grid Size", default_val=15, min_val=10, max_val=100
            )

            self.blocks_size_slider = self.create_slider(
                "Blocks Size", default_val=10, min_val=2, max_val=50
            )

            # self.lane_width_slider = self.create_slider(
            #     "Lane Width", default_val=2, min_val=2, max_val=30
            # )

            self.car_count_slider = self.create_slider(
                "Car Count", default_val=3, min_val=1, max_val=1250
            )

        if self.show_ui:
            self.master.title("Car Traffic in a 2D street network.")

            self.controls_frame = tk.Frame(self.master)
            self.controls_frame.pack(side=tk.LEFT, padx=10)
            assert isinstance(self.controls_frame, tk.Frame)

            self.plot_frame = tk.Frame(self.master)
            self.plot_frame.pack(side=tk.RIGHT, padx=10)
            assert isinstance(self.plot_frame, tk.Frame)

            _init_sliders()
            _init_buttons()
            _init_metrics_display()
            _init_plot()

        else:
            print("Running simulation without UI.")

    def create_slider(
        self,
        label: str,
        default_val: int | float,
        min_val: int | float,
        max_val: int | float,
    ) -> tk.Scale:
        """
        Create a slider widget with a label.

        Params:
        -------
        - label (str): The label for the slider.
        - min_val (int | float): The minimum value of the slider.
        - max_val (int | float): The maximum value of the slider.
        - default_val (int | float): The default value of the slider.

        Returns:
        --------
        - tk.Scale: The created slider widget.
        """
        # Check if min and max values are of the same type
        if (isinstance(min_val, int) and isinstance(max_val, float)) or (
            isinstance(min_val, float) and isinstance(max_val, int)
        ):
            raise ValueError("Min and max values must be of the same type.")

        # Check if the default value is of the same type as min and max values, and convert if not
        if isinstance(min_val, int) and not isinstance(default_val, int):
            default_val = int(default_val)
            raise ValueError("Default value is set to an integer.")
        if (
            isinstance(min_val, float) or isinstance(max_val, float)
        ) and not isinstance(default_val, float):
            default_val = float(default_val)
            raise ValueError("Default value is set to a float.")

        frame = tk.Frame(self.controls_frame)
        frame.pack(pady=5)
        assert isinstance(frame, tk.Frame)

        label_widget = tk.Label(frame, text=label)
        label_widget.pack(side=tk.LEFT)
        assert isinstance(label_widget, tk.Label)

        slider = tk.Scale(
            frame, from_=min_val, to=max_val, orient=tk.HORIZONTAL, length=200
        )
        slider.set(default_val)
        slider.pack(side=tk.RIGHT)
        assert isinstance(slider, tk.Scale)

        return slider

    def start_simulation(self):
        """
        Start the simulation based on the parameters from the UI sliders.

        If a simulation is already running, it restarts the simulation.
        """

        def _restart_simulation_if_needed():
            """Restart the simulation if one is already running."""
            if self.animation and hasattr(self.animation, "event_source"):
                self.animation.event_source.stop()
                self.ax_grid.clear()
                self.ax_density.clear()
                self.ax_velocity.clear()
                self.ax_flow.clear()
                self.ax_queue.clear()
                self.canvas.draw()

        def _setup_plot():
<<<<<<< HEAD
            """
            Set up the plot for the simulation, including grid values and coordinates.
            """
            self.ax.clear()
            self.fig.subplots_adjust(top=0.85)

            cmap = "Greys" if self.colour_blind else "rainbow"
            self.im = self.ax.imshow(self.grid.grid, cmap=cmap, interpolation="nearest")

            # Remove tick marks
            self.ax.set_xticks([])
            self.ax.set_yticks([])

            self.canvas.draw()
=======
            """Set up the plot for the simulation."""
            # Clear previous plots
            self.ax_grid.clear()
            self.ax_density.clear()
            self.ax_velocity.clear()
            self.ax_flow.clear()
            self.ax_queue.clear()

            # Setup grid plot
            self.ax_grid.set_xticks([])
            self.ax_grid.set_yticks([])
            cmap = "Greys" if self.colour_blind else "rainbow"
            self.im = self.ax_grid.imshow(
                self.grid.grid, cmap=cmap, interpolation="nearest"
            )
>>>>>>> 64e653ea

            # Initialize data arrays
            self.step_data = []
            self.velocity_data = []
            self.road_density_data = []
            self.intersection_density_data = []
            self.flow_data = []
            self.queue_data = []

            # Setup density plot
            self.ax_density.set_xlabel("Steps")
            self.ax_density.set_ylabel("Density (%)")
            self.ax_density.set_ylim(0, 100)
            self.ax_density.grid(True)
            (self.road_density_line,) = self.ax_density.plot([], [], "b-", label="Road")
            (self.intersection_density_line,) = self.ax_density.plot(
                [], [], "r-", label="Intersection"
            )
            self.ax_density.legend()

            # Setup velocity plot
            self.ax_velocity.set_xlabel("Steps")
            self.ax_velocity.set_ylabel("Average Velocity")
            self.ax_velocity.set_ylim(0, 1)
            self.ax_velocity.grid(True)
            (self.velocity_line,) = self.ax_velocity.plot(
                [], [], "g-", label="Velocity"
            )
            self.ax_velocity.legend()

            # Setup flow plot
            self.ax_flow.set_xlabel("Steps")
            self.ax_flow.set_ylabel("Traffic Flow")
            self.ax_flow.set_ylim(0, 1)
            self.ax_flow.grid(True)
            (self.flow_line,) = self.ax_flow.plot([], [], "m-", label="Flow")
            self.ax_flow.legend()

            # Setup queue plot
            self.ax_queue.set_xlabel("Steps")
            self.ax_queue.set_ylabel("Queue Length")
            self.ax_queue.set_ylim(0, self.car_count_slider.get())
            self.ax_queue.grid(True)
            (self.queue_line,) = self.ax_queue.plot([], [], "c-", label="Queue")
            self.ax_queue.legend()

            # Set x-axis limits based on total steps
            total_steps = self.steps_slider.get()
            self.ax_density.set_xlim(0, total_steps)
            self.ax_velocity.set_xlim(0, total_steps)
            self.ax_flow.set_xlim(0, total_steps)
            self.ax_queue.set_xlim(0, total_steps)

            self.fig.tight_layout()
            self.canvas.draw()

        _restart_simulation_if_needed()
        self.write_header()

        # Reset data arrays
        self.velocity_data = []

        # Read parameters from sliders
        steps = self.steps_slider.get()
        frame_rate = self.frame_rate_slider.get()
        grid_size = self.grid_size_slider.get()
        blocks_size = self.blocks_size_slider.get()
        lane_width = self.lane_width_slider.get()

        self.steps = steps
        self.grid = Grid(
            grid_size=grid_size, blocks_size=blocks_size, lane_width=lane_width
        )
        self.density_tracker = DensityTracker(self.grid)

        car_count = self.car_count_slider.get()
        cars = self.create_cars(car_count)
        self.grid.add_cars(cars)
        # cars[1].
        _setup_plot()

        self.start_button.config(state=tk.DISABLED)
        self.pause_button.config(state=tk.NORMAL)

        # Start animation
        self.animation = FuncAnimation(
            self.fig,
            self.update_simulation,
            frames=range(steps),
            interval=frame_rate,
            repeat=False,
        )
        self.canvas.draw()

        # Keep a reference to prevent garbage collection
        self._animation_ref = self.animation

    def update_simulation(self, frame):
        """Update the simulation for each frame."""
        if self.is_paused:
            return [
                self.im,
                self.velocity_line,
                self.road_density_line,
                self.intersection_density_line,
                self.flow_line,
                self.queue_line,
            ]

        # Randomly switch rotary access (10% chance each frame)
        if np.random.random() < 0.1:
            self.grid.allow_rotary_entry = not self.grid.allow_rotary_entry

        # Update grid and get metrics
        moved_cars = self.grid.update_movement()
        metrics = self.density_tracker.update(moved_cars)

        # Write metrics to file
        self.write_simulation(frame, metrics)

        # Update metrics display
        if self.show_ui:
            metric_mappings = {
                "Global Density": "global_density",
                "Road Density": "road_density",
                "Intersection Density": "intersection_density",
                "Average Velocity": "average_velocity",
                "Traffic Flow": "traffic_flow",
                "Queue Length": "queue_length",
            }

            for display_name, metric_key in metric_mappings.items():
                if display_name in self.metrics_labels and metric_key in metrics:
                    if metric_key in [
                        "road_density",
                        "intersection_density",
                        "global_density",
                    ]:
                        self.metrics_labels[display_name].config(
                            text=f"{metrics[metric_key] * 100:.1f}%"
                        )
                    elif metric_key == "queue_length":
                        self.metrics_labels[display_name].config(
                            text=f"{metrics[metric_key]}"
                        )
                    elif metric_key == "traffic_flow":
                        self.metrics_labels[display_name].config(
                            text=f"{metrics[metric_key]:.3f}"
                        )
                    elif metric_key == "average_velocity":
                        self.metrics_labels[display_name].config(
                            text=f"{metrics[metric_key]:.2f}"
                        )

        # Update grid title
        title = f"Simulation step {frame + 1}\n"
        title += f"Cars: {metrics['total_cars']}"
        if self.grid.allow_rotary_entry:
            title += " | Rotary: ✓"
        else:
            title += " | Rotary: ✗"
        self.ax_grid.set_title(title)

        # Update all plots
        self.step_data.append(frame)
        self.velocity_data.append(metrics["average_velocity"])
        self.road_density_data.append(metrics["road_density"] * 100)
        self.intersection_density_data.append(metrics["intersection_density"] * 100)
        self.flow_data.append(metrics["traffic_flow"])
        self.queue_data.append(metrics["queue_length"])

        # Update plot lines
        self.velocity_line.set_data(self.step_data, self.velocity_data)
        self.road_density_line.set_data(self.step_data, self.road_density_data)
        self.intersection_density_line.set_data(
            self.step_data, self.intersection_density_data
        )
        self.flow_line.set_data(self.step_data, self.flow_data)
        self.queue_line.set_data(self.step_data, self.queue_data)

        # Update grid plot
        self.im.set_array(self.grid.grid)

<<<<<<< HEAD
        title = f"Simulation step {frame + 1}\n"
        title += f"Cars: {density_metrics['total_cars']}"
        self.ax.set_title(title)

        # Remove previous text annotations
        if hasattr(self, "text_annotations"):
            for txt in self.text_annotations:
                txt.remove()

        self.text_annotations = []

        # Add text annotations for car directions
        for car in self.grid.cars:
            i, j = car.head_position
            car_direction = CAR_DIRECTION[car.road_type]
            text = self.ax.text(
                j,
                i,
                car_direction,
                ha="center",
                va="center",
                fontsize=10,
                color="white",
            )
            self.text_annotations.append(text)

=======
        # Draw all plots
>>>>>>> 64e653ea
        self.canvas.draw()

        # Save plots at the end of simulation
        if frame == self.steps - 1:
            self.save_plots()

        return [
            self.im,
            self.velocity_line,
            self.road_density_line,
            self.intersection_density_line,
            self.flow_line,
            self.queue_line,
        ]

    def pause_simulation(self):
        """
        Pause or resume the simulation.
        """
        if not self.animation:
            print("No simulation running.")
            return

        if not self.is_paused:
            self.is_paused = True
            if hasattr(self.animation, "event_source"):
                self.animation.event_source.stop()
            self.pause_button.config(text="Resume Simulation")
            print("Simulation paused.")
        else:
            self.is_paused = False
            if hasattr(self.animation, "event_source"):
                self.animation.event_source.start()
            self.pause_button.config(text="Pause Simulation")
            print("Simulation resumed.")

    def create_cars(self, car_count: int) -> list[Car]:
        """
        Create a list of cars with positions and directions based on traffic rules.
        Cars will drive on the right side by default. Cars will only spawn on regular road cells,
        not on intersections or rotaries. For vertical roads, right lane goes up and left lane
        goes down. For horizontal roads, upper lane goes right and lower lane goes left.

        Params:
        -------
        - car_count (int): Number of cars to create
        - drive_on_right (bool): If True, cars drive on the right side. If False, left side.

        Returns:
        --------
        - list[Car]: List of Car objects

        """
        np.random.seed(42)

        cars = np.zeros(car_count, dtype=object)
        for i in range(car_count):
            while (
                self.grid.grid[
                    x := np.random.randint(0, self.grid.size),
                    y := np.random.randint(0, self.grid.size),
                ]
                not in ROAD_CELLS
            ):
                pass

            car = Car(self.grid, position=(x, y))
            assert isinstance(car, Car)
            cars[i] = car

        assert isinstance(cars, np.ndarray)
        print(f"Created {car_count} cars.")
        return cars

    def run_simulation_without_ui(
        self,
        steps=100,
        grid_size=25,
        blocks_size=5,
        lane_width=2,
        car_count=100,
        output=False,
    ):
        """
        Run the simulation without UI for a specified number of steps.

        Params:
        -------
        - steps (int): The number of steps to run the simulation.
        - grid_size (int): The size of the grid.
        - blocks_size (int): The size of the blocks in the grid.
        - lane_width (int): The width of the lanes in the grid.
        - car_count (int): The number of cars to create in the simulation.
        """

        assert isinstance(steps, int), f"Steps must be an integer, got {type(steps)}"

        # Initialize grid and density tracker
        self.grid = Grid(grid_size, blocks_size, lane_width)
        assert isinstance(self.grid, Grid)
        self.density_tracker = DensityTracker(self.grid)

        cars = self.create_cars(car_count)
        self.grid.add_cars(cars)

        # Run simulation steps
        grid_states = []

        if output:
            print("\033[1;36m=== Traffic Simulation ===")
            print(
                f"Grid: {grid_size}x{grid_size} | Cars: {car_count} | Steps: {steps}\033[0m\n"
            )

        for step in range(steps):
<<<<<<< HEAD
            # density = self.density_tracker.calculate_overall_density()
            # print(f"\033[1;33mStep {step + 1:4d}/{steps:d}\033[0m", end=" ")
            # print(
            #     f"\033[1;32mSystem: {density['system_density'] * 100:4.1f}%\033[0m",
            #     end=" ",
            # )
            # print(
            #     f"\033[1;34mRoads: {density['road_density'] * 100:4.1f}%\033[0m",
            #     end=" ",
            # )
            # print(
            #     f"\033[1;35mInter: {density['intersection_density'] * 100:4.1f}%\033[0m",
            #     end=" ",
            # )
            # print(f"\033[1;36mCars: {density['total_cars']:3d}\033[0m")
            # count_car_length = np.count_nonzero(self.grid.grid == 7)
            # print(np.sum(count_car_length))
=======
            if output:
                density = self.density_tracker.calculate_overall_density()
                print(f"\033[1;33mStep {step + 1:4d}/{steps:d}\033[0m", end=" ")
                print(
                    f"\033[1;32mSystem: {density['system_density'] * 100:4.1f}%\033[0m",
                    end=" ",
                )
                print(
                    f"\033[1;34mRoads: {density['road_density'] * 100:4.1f}%\033[0m",
                    end=" ",
                )
                print(
                    f"\033[1;35mInter: {density['intersection_density'] * 100:4.1f}%\033[0m",
                    end=" ",
                )
                print(f"\033[1;36mCars: {density['total_cars']:3d}\033[0m")

>>>>>>> 64e653ea
            grid_states.append(self.grid.grid.copy())
            self.grid.update_movement()

        # Final state
        # density = self.density_tracker.calculate_overall_density()
        # print(f"\033[1;33mStep {steps:4d}/{steps:d}\033[0m", end=" ")
        # print(
        #     f"\033[1;32mSystem: {density['system_density'] * 100:4.1f}%\033[0m", end=" "
        # )
        # print(f"\033[1;34mRoads: {density['road_density'] * 100:4.1f}%\033[0m", end=" ")
        # print(
        #     f"\033[1;35mInter: {density['intersection_density'] * 100:4.1f}%\033[0m",
        #     end=" ",
        # )
        # print(f"\033[1;36mCars: {density['total_cars']:3d}\033[0m")

        return grid_states

    def write_header(self):
        """
        Write the header to the simulation output file.
        """
        with open(f"data/simulation.{FILE_EXTENSION}", "w") as f:
            f.write(
                "Step; Grid_State; Road_Density; Intersection_Density; Global_Density; "
                "Average_Velocity; Traffic_Flow; Queue_Length; Total_Cars; Moving_Cars\n"
            )

    def write_simulation(self, step: int, metrics: dict):
        """
        Write the current simulation step to the output file.

        Params:
        -------
        - step (int): The current step number in the simulation.
        - metrics (dict): Dictionary containing all metrics
        """
        grid_state = str(self.grid.grid.tolist())

        with open(f"data/simulation.{FILE_EXTENSION}", "a") as f:
            f.write(
                f"{step}; {grid_state}; "
                f"{metrics['road_density']}; {metrics['intersection_density']}; {metrics['global_density']}; "
                f"{metrics['average_velocity']}; {metrics['traffic_flow']}; {metrics['queue_length']}; "
                f"{metrics['total_cars']}; {metrics['moving_cars']}\n"
            )

    def save_plots(self):
        """
        Save all plots to files in the data directory.
        """
        # Create a new figure for saving
        save_fig = plt.Figure(figsize=(12, 12))

        # Density plot
        ax1 = save_fig.add_subplot(411)
        ax1.plot(self.step_data, self.road_density_data, "b-", label="Road")
        ax1.plot(
            self.step_data, self.intersection_density_data, "r-", label="Intersection"
        )
        ax1.set_xlabel("Steps")
        ax1.set_ylabel("Density (%)")
        ax1.grid(True)
        ax1.legend()

        # Velocity plot
        ax2 = save_fig.add_subplot(412)
        ax2.plot(self.step_data, self.velocity_data, "g-", label="Velocity")
        ax2.set_xlabel("Steps")
        ax2.set_ylabel("Average Velocity")
        ax2.grid(True)
        ax2.legend()

        # Traffic flow plot
        ax3 = save_fig.add_subplot(413)
        ax3.plot(self.step_data, self.flow_data, "m-", label="Flow")
        ax3.set_xlabel("Steps")
        ax3.set_ylabel("Traffic Flow")
        ax3.grid(True)
        ax3.legend()

        # Queue plot
        ax4 = save_fig.add_subplot(414)
        ax4.plot(self.step_data, self.queue_data, "c-", label="Queue")
        ax4.set_xlabel("Steps")
        ax4.set_ylabel("Queue Length")
        ax4.grid(True)
        ax4.legend()

        save_fig.tight_layout()
        save_fig.savefig("data/metrics_plots.png")

        # Save the grid state
        grid_fig = plt.Figure(figsize=(8, 8))
        ax_grid = grid_fig.add_subplot(111)
        ax_grid.imshow(self.grid.grid, cmap="Greys" if self.colour_blind else "rainbow")
        ax_grid.set_title(f"Final Grid State\nTotal Cars: {len(self.grid.cars)}")
        grid_fig.savefig("data/final_grid_state.png")

    def reset_simulation(self):
        """
        Reset the simulation to its initial state.
        """
        try:
            if self.animation and hasattr(self.animation, "event_source"):
                self.animation.event_source.stop()
            if hasattr(self, "_animation_ref"):
                del self._animation_ref
        except Exception:
            pass  # Animation might already be stopped

        # Clear the plot
        if hasattr(self, "ax_grid") and self.ax_grid:
            self.ax_grid.clear()
            self.ax_density.clear()
            self.ax_velocity.clear()
            self.ax_flow.clear()
            self.ax_queue.clear()
            self.ax_grid.set_xticks([])
            self.ax_grid.set_yticks([])

            self.canvas.draw()

        # Reset simulation state
        self.is_paused = False
        self.grid = None
        self.simulation = None
        self.animation = None
        self.density_tracker = None
        self.velocity_data = []

        # Reset button states
        if hasattr(self, "start_button"):
            self.start_button.config(state=tk.NORMAL)
        if hasattr(self, "pause_button"):
            self.pause_button.config(state=tk.NORMAL, text="Pause Simulation")

        print("Simulation reset.")<|MERGE_RESOLUTION|>--- conflicted
+++ resolved
@@ -280,38 +280,29 @@
                 self.canvas.draw()
 
         def _setup_plot():
-<<<<<<< HEAD
+
             """
             Set up the plot for the simulation, including grid values and coordinates.
             """
+            #Clear main plot
             self.ax.clear()
             self.fig.subplots_adjust(top=0.85)
-
-            cmap = "Greys" if self.colour_blind else "rainbow"
-            self.im = self.ax.imshow(self.grid.grid, cmap=cmap, interpolation="nearest")
-
-            # Remove tick marks
-            self.ax.set_xticks([])
-            self.ax.set_yticks([])
-
-            self.canvas.draw()
-=======
-            """Set up the plot for the simulation."""
-            # Clear previous plots
+            
+            #Clear other plots
             self.ax_grid.clear()
             self.ax_density.clear()
             self.ax_velocity.clear()
             self.ax_flow.clear()
             self.ax_queue.clear()
 
-            # Setup grid plot
-            self.ax_grid.set_xticks([])
-            self.ax_grid.set_yticks([])
             cmap = "Greys" if self.colour_blind else "rainbow"
-            self.im = self.ax_grid.imshow(
-                self.grid.grid, cmap=cmap, interpolation="nearest"
-            )
->>>>>>> 64e653ea
+            self.im = self.ax.imshow(self.grid.grid, cmap=cmap, interpolation="nearest")
+
+            # Remove tick marks
+            self.ax.set_xticks([])
+            self.ax.set_yticks([])
+
+            self.canvas.draw()
 
             # Initialize data arrays
             self.step_data = []
@@ -495,7 +486,6 @@
         # Update grid plot
         self.im.set_array(self.grid.grid)
 
-<<<<<<< HEAD
         title = f"Simulation step {frame + 1}\n"
         title += f"Cars: {density_metrics['total_cars']}"
         self.ax.set_title(title)
@@ -522,9 +512,7 @@
             )
             self.text_annotations.append(text)
 
-=======
-        # Draw all plots
->>>>>>> 64e653ea
+
         self.canvas.draw()
 
         # Save plots at the end of simulation
@@ -640,25 +628,6 @@
             )
 
         for step in range(steps):
-<<<<<<< HEAD
-            # density = self.density_tracker.calculate_overall_density()
-            # print(f"\033[1;33mStep {step + 1:4d}/{steps:d}\033[0m", end=" ")
-            # print(
-            #     f"\033[1;32mSystem: {density['system_density'] * 100:4.1f}%\033[0m",
-            #     end=" ",
-            # )
-            # print(
-            #     f"\033[1;34mRoads: {density['road_density'] * 100:4.1f}%\033[0m",
-            #     end=" ",
-            # )
-            # print(
-            #     f"\033[1;35mInter: {density['intersection_density'] * 100:4.1f}%\033[0m",
-            #     end=" ",
-            # )
-            # print(f"\033[1;36mCars: {density['total_cars']:3d}\033[0m")
-            # count_car_length = np.count_nonzero(self.grid.grid == 7)
-            # print(np.sum(count_car_length))
-=======
             if output:
                 density = self.density_tracker.calculate_overall_density()
                 print(f"\033[1;33mStep {step + 1:4d}/{steps:d}\033[0m", end=" ")
@@ -676,7 +645,6 @@
                 )
                 print(f"\033[1;36mCars: {density['total_cars']:3d}\033[0m")
 
->>>>>>> 64e653ea
             grid_states.append(self.grid.grid.copy())
             self.grid.update_movement()
 
