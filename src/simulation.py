--- conflicted
+++ resolved
@@ -105,13 +105,6 @@
                 "Blocks Size", default_val=10, min_val=2, max_val=50
             )
 
-<<<<<<< HEAD
-            self.lane_width_slider = self.create_slider(
-                "Lane Width", default_val=2, min_val=2, max_val=30
-            )
-
-=======
->>>>>>> 31a9f04e
             self.car_count_slider = self.create_slider(
                 "Car Count", default_val=3, min_val=1, max_val=1250
             )
