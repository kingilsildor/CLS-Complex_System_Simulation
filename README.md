# 1D Cellular Automata Traffic Simulation

This project implements a 1D cellular automata traffic simulation model based on the Nagel-Schreckenberg experiment. The simulation models traffic flow on a one-dimensional road using a set of simple rules that govern the movement of cars.

## Project Structure

- `src/main.py`: Entry point of the simulation. Initializes parameters, creates an instance of the Nagel-Schreckenberg model, and runs the simulation loop.
- `src/models/nagel_schreckenberg.py`: Contains the `NagelSchreckenberg` class that implements the cellular automata model for traffic simulation. Includes methods for initialization, updating the state, and running the simulation.
- `src/utils/helpers.py`: Utility functions for generating random initial states, visualizing traffic flow, and logging results.
- `src/types/__init__.py`: Defines custom types or data structures used throughout the project, such as constants and data classes for car states.

## Requirements

To run this project, you need to install the following dependencies:

- numpy
- matplotlib

You can install the required packages using pip:

```
pip install -r requirements.txt
```

## Running the Simulation

To run the simulation, execute the following command in your terminal:

1. The `show_ui` flag determines whether the simulation runs with or without a GUI:
    - **`True` (default)**: Opens a GUI using Tkinter to visualize the simulation.
    - **`False`**: Runs the simulation without a GUI and prints the grid states to the console for a specified number of steps.

2. **Non-UI Mode**:  
   If you set `show_ui` to `False`, the following parameters are passed to the simulation:
   - `steps=100`: Number of simulation steps.
   - `grid_size=15`: The size of the grid.
   - `blocks_size=10`: The size of each grid block.
   - `lane_width=2`: Width of lanes on the grid.
   - `car_count=4`: Number of cars in the simulation.  
   The resulting states of the grid will be printed to the console after each step and writen to `data/simulation.txt`.

3. **UI Mode**:  
   When `show_ui` is `True`, a Tkinter window will open, allowing you to interactively view the simulation.

4. **Testing**:
    The repository includes **pytest-based unit tests** to ensure the correctness of the core functionalities: These tests cover:
- Grid initialization: Verifies that the grid is correctly set up with roads, intersections, and blocks
- Road Creation: Ensures that vertical and horizontal roads are generated properly.
- Car Behavior: Tests car movement, intersection handling, and rotary navigation.
- Collission and Interaction: Checks if cars correctly detect other vehicles in front or at intersections.

To run all tests, make sure that the imports are changed in Car.py and Grid.py from "src.utils" to "utils" for all imports and then execute:
```zsh
pytest test_simulation.py
```

## File description
- **`data/simulation.txt`**: A text file containing data results related to the simulation.
- **`src/car.py`**: Contains logic and class definitions related to the car entities in the simulation.
- **`src/density.py`**: Handles calculations or logic for density in the system.
- **`src/grid.py`**: Manages grid-based operations and grid-related logic in the simulation.
- **`src/simulation.py`**: Core simulation code, to control the different components.
- **`src/utils.py`**: Utility functions used across the project for shared functionality.
- **`src/test_simulation.py`**: Test cases for the Grid and Car classes.
- **`main.py`**: The entry point of the project, to initiate the simulation.
- **`requirements.txt`**: Lists Python dependencies required for the project.


## Contributors

We planed on collaborating in most parts of the assignment. We made a Trello board to structure the tasks at hand, divide them into small tickets, and distribute the workload evenly. For the presentation and documentation, we have collaborated on all parts through longer meetings.


- **Max**:
<<<<<<< HEAD
- **Koen**: 
- **Bart**:
=======
- **Koen**:
- **Bart**: Worked on the Car logic in collaboration with Tycho and implemented the testing.
>>>>>>> 39caccf4
- **Tycho**: Worked on the boilerplates of the code base, such as the `Car`, `Grid` and `Simulation` classes. Handeled the repository and helped with bug fixing.

```
python src/main.py
```

## Parameters

The simulation parameters can be adjusted in `main.py`. These parameters include:

- Number of cars
- Road length
- Probability of random deceleration
- Maximum speed of cars

Feel free to modify these parameters to observe different traffic behaviors.<|MERGE_RESOLUTION|>--- conflicted
+++ resolved
@@ -1,30 +1,78 @@
-# 1D Cellular Automata Traffic Simulation
+# Car Density Analysis Using Cellular Automata 🚗🏙️
+Within this repository we explore how a cellular automata can be used to model and analyze car density in urban environments.
+By simulating traffic on Manhattan-style grids, we compare 1D and 2D road networks and investigate how various parameters influence traffic flow and congestion.  
+The 1D cellular automata models traffic based on the Nagel-Schreckenberg experiment. The simulation models traffic flow on a one-dimensional road using a set of simple rules that govern the movement of cars.
 
-This project implements a 1D cellular automata traffic simulation model based on the Nagel-Schreckenberg experiment. The simulation models traffic flow on a one-dimensional road using a set of simple rules that govern the movement of cars.
+## Description
+Based on the research done by Chopard, Luthi & Queloz (1996), we looked at modelling traffic for urban environments. Here, we use **cellular automata** as a lightweight and flexible approach to simulate traffic behavior. Our simulations model cars moving through streets and intersections, taking into account factors like:  
 
-## Project Structure
+- **Grid structure**: Linear 1D roads vs. interconnected 2D Manhattan grids.  
+- **Road parameters**: 
+    - Road size 
+    - Speed limits
+    - Rotaries.  
+- **Car parameters**: 
+    - Number of cars in the system.
+    - Whether the cars adhere to the speed limit
 
-- `src/main.py`: Entry point of the simulation. Initializes parameters, creates an instance of the Nagel-Schreckenberg model, and runs the simulation loop.
-- `src/models/nagel_schreckenberg.py`: Contains the `NagelSchreckenberg` class that implements the cellular automata model for traffic simulation. Includes methods for initialization, updating the state, and running the simulation.
-- `src/utils/helpers.py`: Utility functions for generating random initial states, visualizing traffic flow, and logging results.
-- `src/types/__init__.py`: Defines custom types or data structures used throughout the project, such as constants and data classes for car states.
+This study allows us to observe emergent behaviors such as traffic jams, flow bottlenecks, and the effects of road infrastructure on congestion.
 
-## Requirements
+## Table of Contents
 
-To run this project, you need to install the following dependencies:
+- [Getting Started](#getting-started)
+- [Usage](#usage)
+- [File Descriptions](#file-descriptions)
+- [Contributors](#contributors)
+- [References](#references)
+- [Licence](#licence)
 
-- numpy
-- matplotlib
+## Getting Started
 
-You can install the required packages using pip:
+First one should clone the repository. Followed by installing the required dependencies.
 
-```
-pip install -r requirements.txt
+### UV
+This repository uses _uv_ to manage Python and its dependencies, and _pre-commit_ to run
+automatic code linting & formatting.
+
+1. Install [uv](https://github.com/astral-sh/uv)
+
+2. Navigate to this project directory
+
+3. Install pre-commit:
+
+```zsh
+# We can use uv to install pre-commit!
+uv tool install pre-commit --with pre-commit-uv --force-reinstall
+
+# Check that pre-commit installed alright (should say 3.8.0 or similar)
+pre-commit --version
+
+# After installing pre-commit, you'll need to initialise it.
+# This installs all pre-commit hooks, the scripts which run before a commit.
+pre-commit install
+
+# It's a good idea to run pre-commit now on all files.
+pre-commit run --all-files
+
+# Before running the code sync all the packages locally
+uv sync
 ```
 
-## Running the Simulation
+4. Run code:
 
-To run the simulation, execute the following command in your terminal:
+```zsh
+uv run main.py
+```
+### Conda 
+If _uv_ doesn't work one can install the required dependencies from `requirements.txt`. It's best to run it in python 3.12.2.
+
+```zsh
+conda install --file requirements.txt
+```
+
+## Usage
+`main.py` is the main entry point for the simulation project. It can be run either with a graphical user interface (GUI) or in a headless (non-UI) mode.
+
 
 1. The `show_ui` flag determines whether the simulation runs with or without a GUI:
     - **`True` (default)**: Opens a GUI using Tkinter to visualize the simulation.
@@ -72,26 +120,15 @@
 
 
 - **Max**:
-<<<<<<< HEAD
-- **Koen**: 
-- **Bart**:
-=======
 - **Koen**:
 - **Bart**: Worked on the Car logic in collaboration with Tycho and implemented the testing.
->>>>>>> 39caccf4
 - **Tycho**: Worked on the boilerplates of the code base, such as the `Car`, `Grid` and `Simulation` classes. Handeled the repository and helped with bug fixing.
 
-```
-python src/main.py
-```
+All the commits can be found in main.
 
-## Parameters
 
-The simulation parameters can be adjusted in `main.py`. These parameters include:
+## References
+Chopard, B., Luthi, P. O., & Queloz, P. A. (1996). Cellular automata model of car traffic in a two-dimensional street network. Journal of Physics A: Mathematical and General, 29(10), 2325.
 
-- Number of cars
-- Road length
-- Probability of random deceleration
-- Maximum speed of cars
-
-Feel free to modify these parameters to observe different traffic behaviors.+## Licence
+This repository is licensed under the MIT License. You are generally free to reuse or extend upon this code as you see fit; just include the original copy of the license