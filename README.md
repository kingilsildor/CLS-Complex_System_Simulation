# Car Density Analysis Using Cellular Automata 🚗🏙️
Within this repository we explore how a cellular automata can be used to model and analyze car density in urban environments.
By simulating traffic on Manhattan-style grids, we compare 1D and 2D road networks and investigate how various parameters influence traffic flow and congestion.
The 1D cellular automata models traffic based on the Nagel-Schreckenberg experiment. The simulation models traffic flow on a one-dimensional road using a set of simple rules that govern the movement of cars.

## Description
Based on the research done by Chopard, Luthi & Queloz (1996), we looked at modelling traffic for urban environments. Here, we use **cellular automata** as a lightweight and flexible approach to simulate traffic behavior. Our simulations model cars moving through streets and intersections, taking into account factors like:

- **Grid structure**: Linear 1D roads vs. interconnected 2D Manhattan grids.
- **Road parameters**: 
    - Road size 
    - Speed limits
    - Rotaries.  
- **Car parameters**: 
    - Number of cars in the system.
    - Whether the cars adhere to the speed limit

This study allows us to observe emergent behaviors such as traffic jams, flow bottlenecks, and the effects of road infrastructure on congestion.

## Table of Contents

- [Getting Started](#getting-started)
    - [UV](#uv)
    - [Conda](#conda)
- [Usage](#usage)
- [Testing](#testing)
- [File Descriptions](#file-descriptions)
- [Contributors](#contributors)
- [Git Fame](#git-fame)
- [References](#references)
- [Licence](#licence)

## Getting Started

First one should clone the repository. Followed by installing the required dependencies.

### UV
This repository uses _uv_ to manage Python and its dependencies, and _pre-commit_ to run
automatic code linting & formatting.

1. Install [uv](https://github.com/astral-sh/uv)

2. Navigate to this project directory

3. Install pre-commit:

```zsh
# We can use uv to install pre-commit!
uv tool install pre-commit --with pre-commit-uv --force-reinstall

# Check that pre-commit installed alright (should say 3.8.0 or similar)
pre-commit --version

# After installing pre-commit, you'll need to initialise it.
# This installs all pre-commit hooks, the scripts which run before a commit.
pre-commit install

# It's a good idea to run pre-commit now on all files.
pre-commit run --all-files

# Before running the code sync all the packages locally
uv sync
```

4. Run code:

```zsh
uv run main.py
```
### Conda 
If _uv_ doesn't work one can install the required dependencies from `requirements.txt`. It's best to run it in python 3.12.2.

```zsh
conda install --file requirements.txt
```

## Usage
`main.py` is the main entry point for the simulation project. It can be run either with a graphical user interface (GUI) or in a headless (non-UI) mode.
<<<<<<< HEAD


1. The `show_ui` flag determines whether the simulation runs with or without a GUI:
    - **`True` (default)**: Opens a GUI using Tkinter to visualize the simulation.
    - **`False`**: Runs the simulation without a GUI and prints the grid states to the console for a specified number of steps.

2. **Non-UI Mode**:  
   If you set `show_ui` to `False`, the following parameters are passed to the simulation:
   - `steps=100`: Number of simulation steps.
   - `grid_size=15`: The size of the grid.
   - `blocks_size=10`: The size of each grid block.
   - `lane_width=2`: Width of lanes on the grid.
   - `car_count=4`: Number of cars in the simulation.  
   The resulting states of the grid will be printed to the console after each step and writen to `data/simulation.txt`.

3. **UI Mode**:  
   When `show_ui` is `True`, a Tkinter window will open, allowing you to interactively view the simulation.

4. **Testing**:
    The repository includes **unit tests** to ensure the correctness of the core functionalities: These tests cover:
=======
For calling the different functionalities within the program, one can best call the functions provided in the main file.
The followings functions can be called:

- `run_2D_NoUI_simulation`: This is the fastest way to run a simulation. For this the following parameters needs to be given:
    1. `root (tk.Tk)`: The root window.
    2. `max_iter (int)`: The maximum number of iterations.
    3. `rotary_method (int)`: The method to use for rotaries.
    4. `grid_size (int)`: The size of the grid.
    5. `road_length (int)`: The length of the road.
    6. `road_max_speed (int)`: The maximum speed of cars on the road.
    7. `car_count (int)`: The number of cars to create.
    8. `car_percentage_max_speed (int)`: The percentage of cars that will drive at the maximum speed.
    9. `seed (int)`: The seed for random number generation. Default is 42.
- `run_1D_simulation`: Run the simulation based on the Nagel Schreckenberg model.
- `run_2D_UI_simulation`: Run the simulation for the 2D model inluding UI, to see the traffic behaviour visualy.
- `run_all_experiments`: Run all the experiments to generate the plots that are used in the slides.

## Testing
The repository includes **pytest-based unit tests** to ensure the correctness of the core functionalities: These tests cover:
>>>>>>> 7a07d897
- Grid initialization: Verifies that the grid is correctly set up with roads, intersections, and blocks
- Road Creation: Ensures that vertical and horizontal roads are generated properly.
- Car Behavior: Tests car movement, intersection handling, and rotary navigation.
- Collission and Interaction: Checks if cars correctly detect other vehicles in front or at intersections.

To run all tests, make sure that the imports are changed in Car.py and Grid.py from "src.utils" to "utils" for all imports and then execute:
```zsh
pytest test_simulation.py
```
The file also included asserts and raise statements to make it so that only the right value will be given to functions.

## File description
- **`data/.`**: Directory containing data files for the simulation.
- **`data/road_length/.`**: Directory for storing road length data.
- **`data/simulation.txt`**: A text file containing data results related to the simulation.
- **`slide/Complex Systems Simulation.pdf`**: PDF file of the presentation slides for the simulation project.
- **`src/car.py`**: Defines the Car class and its behavior within the simulation.
- **`src/density.py`**: Contains functions to calculate and manage density metrics in the simulation.
- **`src/experiment.py`**: Large-scale experiment framework and analysis
- **`src/grid.py`**: Implements the Grid class and associated grid operations for the simulation.
- **`src/helper.py`**: Provides helper functions used across different modules.
- **`src/nagel_schreckenberg.py`**: Implements the Nagel-Schreckenberg traffic model.
- **`src/simulation.py`**: Coordinates the overall simulation process and integrates various components.
- **`src/test_simulation.py`**: Includes unit tests for validating the functionality of the Grid and Car classes.
- **`src/utils.py`**: Provides utility functions and helpers used throughout the simulation project.
- **`main.py`**: The entry point of the project, to initiate the simulation. The different files will be called from here.
- **`requirements.txt`**: Lists Python dependencies required for the project. Can be installed using `conda`.

### Tests
- **`test_simulation.py`**: Unit tests for grid, car, and system behavior

### Data and Configuration
- **`data/`**: Experiment results (CSV, JSON) and visualizations
- **`requirements.txt`**: Python package dependencies
- **`main.py`**: Entry point with different simulation modes

## Contributors
We planed on collaborating in most parts of the assignment. We made a Trello board to structure the tasks at hand, divide them into small tickets, and distribute the workload evenly. For the presentation and documentation, we have collaborated on all parts through longer meetings.
For the presentation the work was also devided around the things we worked around.

- **Max**: Created the 1D model and the necessary analytics for it.
- **Koen**: Contributed to the system-wide analysis capabilities of the simulation by writing the `Density` class and experiment file.
- **Bart**: Worked on the Car logic in collaboration with Tycho and implemented the testing.
- **Tycho**: Worked on the boilerplates of the code base, such as the `Car`, `Grid` and `Simulation` classes. Handeled the repository and helped with bug fixing.

All the commits can be found in main.
The branches aren't being pruned to get an idea about how the project was structured.

## Git Fame
Total commits: 139
Total ctimes: 1110
Total files: 68
Total loc: 32653
| Author       |   loc |   coms |   fils |  distribution   |
|:-------------|------:|-------:|-------:|:----------------|
| kingilsildor | 21599 |     80 |     19 | 66.1/57.6/27.9  |
| kbverlaan    | 10489 |     25 |     36 | 32.1/18.0/52.9  |
| Bart Koedijk |   279 |     22 |      4 | 0.9/15.8/ 5.9   |
| chappy-tm    |   252 |      2 |      7 | 0.8/ 1.4/10.3   |
| Tycho Stam   |    21 |      6 |      1 | 0.1/ 4.3/ 1.5   |
| brkoedijk    |    13 |      4 |      1 | 0.0/ 2.9/ 1.5   |

- Tycho Stam -> kingilsildor
- brkoedijk -> Bart Koedijk

## References
Chopard, B., Luthi, P. O., & Queloz, P. A. (1996). Cellular automata model of car traffic in a two-dimensional street network. Journal of Physics A: Mathematical and General, 29(10), 2325.

## Licence
This repository is licensed under the MIT License. You are generally free to reuse or extend upon this code as you see fit; just include the original copy of the license<|MERGE_RESOLUTION|>--- conflicted
+++ resolved
@@ -76,28 +76,6 @@
 
 ## Usage
 `main.py` is the main entry point for the simulation project. It can be run either with a graphical user interface (GUI) or in a headless (non-UI) mode.
-<<<<<<< HEAD
-
-
-1. The `show_ui` flag determines whether the simulation runs with or without a GUI:
-    - **`True` (default)**: Opens a GUI using Tkinter to visualize the simulation.
-    - **`False`**: Runs the simulation without a GUI and prints the grid states to the console for a specified number of steps.
-
-2. **Non-UI Mode**:  
-   If you set `show_ui` to `False`, the following parameters are passed to the simulation:
-   - `steps=100`: Number of simulation steps.
-   - `grid_size=15`: The size of the grid.
-   - `blocks_size=10`: The size of each grid block.
-   - `lane_width=2`: Width of lanes on the grid.
-   - `car_count=4`: Number of cars in the simulation.  
-   The resulting states of the grid will be printed to the console after each step and writen to `data/simulation.txt`.
-
-3. **UI Mode**:  
-   When `show_ui` is `True`, a Tkinter window will open, allowing you to interactively view the simulation.
-
-4. **Testing**:
-    The repository includes **unit tests** to ensure the correctness of the core functionalities: These tests cover:
-=======
 For calling the different functionalities within the program, one can best call the functions provided in the main file.
 The followings functions can be called:
 
@@ -117,7 +95,6 @@
 
 ## Testing
 The repository includes **pytest-based unit tests** to ensure the correctness of the core functionalities: These tests cover:
->>>>>>> 7a07d897
 - Grid initialization: Verifies that the grid is correctly set up with roads, intersections, and blocks
 - Road Creation: Ensures that vertical and horizontal roads are generated properly.
 - Car Behavior: Tests car movement, intersection handling, and rotary navigation.
